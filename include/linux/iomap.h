--- conflicted
+++ resolved
@@ -21,11 +21,6 @@
 /*
  * Flags for all iomap mappings:
  */
-<<<<<<< HEAD
-#define IOMAP_F_MERGED	0x01	/* contains multiple blocks/extents */
-#define IOMAP_F_SHARED	0x02	/* block shared with another file */
-#define IOMAP_F_NEW	0x04	/* blocks have been newly allocated */
-=======
 #define IOMAP_F_NEW	0x01	/* blocks have been newly allocated */
 
 /*
@@ -33,7 +28,6 @@
  */
 #define IOMAP_F_MERGED	0x10	/* contains multiple blocks/extents */
 #define IOMAP_F_SHARED	0x20	/* block shared with another file */
->>>>>>> d06e622d
 
 /*
  * Magic value for blkno:
