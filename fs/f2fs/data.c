--- conflicted
+++ resolved
@@ -936,11 +936,7 @@
 
 	if (to > inode->i_size) {
 		truncate_pagecache(inode, inode->i_size);
-<<<<<<< HEAD
-		truncate_blocks(inode, inode->i_size);
-=======
 		truncate_blocks(inode, inode->i_size, true);
->>>>>>> 9e82bf01
 	}
 }
 
