--- conflicted
+++ resolved
@@ -795,22 +795,12 @@
 		if (!wb_has_dirty_io(wb) &&
 		    (base_work->sync_mode == WB_SYNC_NONE ||
 		     list_empty(&wb->b_dirty_time)))
-<<<<<<< HEAD
-=======
-			continue;
-		if (skip_if_busy && writeback_in_progress(wb))
->>>>>>> 9f30a04d
 			continue;
 		if (skip_if_busy && writeback_in_progress(wb))
 			continue;
 
 		nr_pages = wb_split_bdi_pages(wb, base_work->nr_pages);
 
-<<<<<<< HEAD
-=======
-		nr_pages = wb_split_bdi_pages(wb, base_work->nr_pages);
-
->>>>>>> 9f30a04d
 		work = kmalloc(sizeof(*work), GFP_ATOMIC);
 		if (work) {
 			*work = *base_work;
