// SPDX-License-Identifier: GPL-2.0-only
/*
 * Copyright (C) Sistina Software, Inc.  1997-2003 All rights reserved.
 * Copyright (C) 2004-2006 Red Hat, Inc.  All rights reserved.
 */

#include <linux/slab.h>
#include <linux/spinlock.h>
#include <linux/compat.h>
#include <linux/completion.h>
#include <linux/buffer_head.h>
#include <linux/pagemap.h>
#include <linux/uio.h>
#include <linux/blkdev.h>
#include <linux/mm.h>
#include <linux/mount.h>
#include <linux/fs.h>
#include <linux/gfs2_ondisk.h>
#include <linux/falloc.h>
#include <linux/swap.h>
#include <linux/crc32.h>
#include <linux/writeback.h>
#include <linux/uaccess.h>
#include <linux/dlm.h>
#include <linux/dlm_plock.h>
#include <linux/delay.h>
#include <linux/backing-dev.h>
#include <linux/fileattr.h>

#include "gfs2.h"
#include "incore.h"
#include "bmap.h"
#include "aops.h"
#include "dir.h"
#include "glock.h"
#include "glops.h"
#include "inode.h"
#include "log.h"
#include "meta_io.h"
#include "quota.h"
#include "rgrp.h"
#include "trans.h"
#include "util.h"

/**
 * gfs2_llseek - seek to a location in a file
 * @file: the file
 * @offset: the offset
 * @whence: Where to seek from (SEEK_SET, SEEK_CUR, or SEEK_END)
 *
 * SEEK_END requires the glock for the file because it references the
 * file's size.
 *
 * Returns: The new offset, or errno
 */

static loff_t gfs2_llseek(struct file *file, loff_t offset, int whence)
{
	struct gfs2_inode *ip = GFS2_I(file->f_mapping->host);
	struct gfs2_holder i_gh;
	loff_t error;

	switch (whence) {
	case SEEK_END:
		error = gfs2_glock_nq_init(ip->i_gl, LM_ST_SHARED, LM_FLAG_ANY,
					   &i_gh);
		if (!error) {
			error = generic_file_llseek(file, offset, whence);
			gfs2_glock_dq_uninit(&i_gh);
		}
		break;

	case SEEK_DATA:
		error = gfs2_seek_data(file, offset);
		break;

	case SEEK_HOLE:
		error = gfs2_seek_hole(file, offset);
		break;

	case SEEK_CUR:
	case SEEK_SET:
		/*
		 * These don't reference inode->i_size and don't depend on the
		 * block mapping, so we don't need the glock.
		 */
		error = generic_file_llseek(file, offset, whence);
		break;
	default:
		error = -EINVAL;
	}

	return error;
}

/**
 * gfs2_readdir - Iterator for a directory
 * @file: The directory to read from
 * @ctx: What to feed directory entries to
 *
 * Returns: errno
 */

static int gfs2_readdir(struct file *file, struct dir_context *ctx)
{
	struct inode *dir = file->f_mapping->host;
	struct gfs2_inode *dip = GFS2_I(dir);
	struct gfs2_holder d_gh;
	int error;

	error = gfs2_glock_nq_init(dip->i_gl, LM_ST_SHARED, 0, &d_gh);
	if (error)
		return error;

	error = gfs2_dir_read(dir, ctx, &file->f_ra);

	gfs2_glock_dq_uninit(&d_gh);

	return error;
}

/*
 * struct fsflag_gfs2flag
 *
 * The FS_JOURNAL_DATA_FL flag maps to GFS2_DIF_INHERIT_JDATA for directories,
 * and to GFS2_DIF_JDATA for non-directories.
 */
static struct {
	u32 fsflag;
	u32 gfsflag;
} fsflag_gfs2flag[] = {
	{FS_SYNC_FL, GFS2_DIF_SYNC},
	{FS_IMMUTABLE_FL, GFS2_DIF_IMMUTABLE},
	{FS_APPEND_FL, GFS2_DIF_APPENDONLY},
	{FS_NOATIME_FL, GFS2_DIF_NOATIME},
	{FS_INDEX_FL, GFS2_DIF_EXHASH},
	{FS_TOPDIR_FL, GFS2_DIF_TOPDIR},
	{FS_JOURNAL_DATA_FL, GFS2_DIF_JDATA | GFS2_DIF_INHERIT_JDATA},
};

static inline u32 gfs2_gfsflags_to_fsflags(struct inode *inode, u32 gfsflags)
{
	int i;
	u32 fsflags = 0;

	if (S_ISDIR(inode->i_mode))
		gfsflags &= ~GFS2_DIF_JDATA;
	else
		gfsflags &= ~GFS2_DIF_INHERIT_JDATA;

	for (i = 0; i < ARRAY_SIZE(fsflag_gfs2flag); i++)
		if (gfsflags & fsflag_gfs2flag[i].gfsflag)
			fsflags |= fsflag_gfs2flag[i].fsflag;
	return fsflags;
}

int gfs2_fileattr_get(struct dentry *dentry, struct fileattr *fa)
{
	struct inode *inode = d_inode(dentry);
	struct gfs2_inode *ip = GFS2_I(inode);
	struct gfs2_holder gh;
	int error;
	u32 fsflags;

	if (d_is_special(dentry))
		return -ENOTTY;

	gfs2_holder_init(ip->i_gl, LM_ST_SHARED, 0, &gh);
	error = gfs2_glock_nq(&gh);
	if (error)
		goto out_uninit;

	fsflags = gfs2_gfsflags_to_fsflags(inode, ip->i_diskflags);

	fileattr_fill_flags(fa, fsflags);

	gfs2_glock_dq(&gh);
out_uninit:
	gfs2_holder_uninit(&gh);
	return error;
}

void gfs2_set_inode_flags(struct inode *inode)
{
	struct gfs2_inode *ip = GFS2_I(inode);
	unsigned int flags = inode->i_flags;

	flags &= ~(S_SYNC|S_APPEND|S_IMMUTABLE|S_NOATIME|S_DIRSYNC|S_NOSEC);
	if ((ip->i_eattr == 0) && !is_sxid(inode->i_mode))
		flags |= S_NOSEC;
	if (ip->i_diskflags & GFS2_DIF_IMMUTABLE)
		flags |= S_IMMUTABLE;
	if (ip->i_diskflags & GFS2_DIF_APPENDONLY)
		flags |= S_APPEND;
	if (ip->i_diskflags & GFS2_DIF_NOATIME)
		flags |= S_NOATIME;
	if (ip->i_diskflags & GFS2_DIF_SYNC)
		flags |= S_SYNC;
	inode->i_flags = flags;
}

/* Flags that can be set by user space */
#define GFS2_FLAGS_USER_SET (GFS2_DIF_JDATA|			\
			     GFS2_DIF_IMMUTABLE|		\
			     GFS2_DIF_APPENDONLY|		\
			     GFS2_DIF_NOATIME|			\
			     GFS2_DIF_SYNC|			\
			     GFS2_DIF_TOPDIR|			\
			     GFS2_DIF_INHERIT_JDATA)

/**
 * do_gfs2_set_flags - set flags on an inode
 * @inode: The inode
 * @reqflags: The flags to set
 * @mask: Indicates which flags are valid
 *
 */
static int do_gfs2_set_flags(struct inode *inode, u32 reqflags, u32 mask)
{
	struct gfs2_inode *ip = GFS2_I(inode);
	struct gfs2_sbd *sdp = GFS2_SB(inode);
	struct buffer_head *bh;
	struct gfs2_holder gh;
	int error;
	u32 new_flags, flags;

	error = gfs2_glock_nq_init(ip->i_gl, LM_ST_EXCLUSIVE, 0, &gh);
	if (error)
		return error;

	error = 0;
	flags = ip->i_diskflags;
	new_flags = (flags & ~mask) | (reqflags & mask);
	if ((new_flags ^ flags) == 0)
		goto out;

	if (!IS_IMMUTABLE(inode)) {
		error = gfs2_permission(&init_user_ns, inode, MAY_WRITE);
		if (error)
			goto out;
	}
	if ((flags ^ new_flags) & GFS2_DIF_JDATA) {
		if (new_flags & GFS2_DIF_JDATA)
			gfs2_log_flush(sdp, ip->i_gl,
				       GFS2_LOG_HEAD_FLUSH_NORMAL |
				       GFS2_LFC_SET_FLAGS);
		error = filemap_fdatawrite(inode->i_mapping);
		if (error)
			goto out;
		error = filemap_fdatawait(inode->i_mapping);
		if (error)
			goto out;
		if (new_flags & GFS2_DIF_JDATA)
			gfs2_ordered_del_inode(ip);
	}
	error = gfs2_trans_begin(sdp, RES_DINODE, 0);
	if (error)
		goto out;
	error = gfs2_meta_inode_buffer(ip, &bh);
	if (error)
		goto out_trans_end;
	inode->i_ctime = current_time(inode);
	gfs2_trans_add_meta(ip->i_gl, bh);
	ip->i_diskflags = new_flags;
	gfs2_dinode_out(ip, bh->b_data);
	brelse(bh);
	gfs2_set_inode_flags(inode);
	gfs2_set_aops(inode);
out_trans_end:
	gfs2_trans_end(sdp);
out:
	gfs2_glock_dq_uninit(&gh);
	return error;
}

int gfs2_fileattr_set(struct user_namespace *mnt_userns,
		      struct dentry *dentry, struct fileattr *fa)
{
	struct inode *inode = d_inode(dentry);
	u32 fsflags = fa->flags, gfsflags = 0;
	u32 mask;
	int i;

	if (d_is_special(dentry))
		return -ENOTTY;

	if (fileattr_has_fsx(fa))
		return -EOPNOTSUPP;

	for (i = 0; i < ARRAY_SIZE(fsflag_gfs2flag); i++) {
		if (fsflags & fsflag_gfs2flag[i].fsflag) {
			fsflags &= ~fsflag_gfs2flag[i].fsflag;
			gfsflags |= fsflag_gfs2flag[i].gfsflag;
		}
	}
	if (fsflags || gfsflags & ~GFS2_FLAGS_USER_SET)
		return -EINVAL;

	mask = GFS2_FLAGS_USER_SET;
	if (S_ISDIR(inode->i_mode)) {
		mask &= ~GFS2_DIF_JDATA;
	} else {
		/* The GFS2_DIF_TOPDIR flag is only valid for directories. */
		if (gfsflags & GFS2_DIF_TOPDIR)
			return -EINVAL;
		mask &= ~(GFS2_DIF_TOPDIR | GFS2_DIF_INHERIT_JDATA);
	}

	return do_gfs2_set_flags(inode, gfsflags, mask);
}

static int gfs2_getlabel(struct file *filp, char __user *label)
{
	struct inode *inode = file_inode(filp);
	struct gfs2_sbd *sdp = GFS2_SB(inode);

	if (copy_to_user(label, sdp->sd_sb.sb_locktable, GFS2_LOCKNAME_LEN))
		return -EFAULT;

	return 0;
}

static long gfs2_ioctl(struct file *filp, unsigned int cmd, unsigned long arg)
{
	switch(cmd) {
	case FITRIM:
		return gfs2_fitrim(filp, (void __user *)arg);
	case FS_IOC_GETFSLABEL:
		return gfs2_getlabel(filp, (char __user *)arg);
	}

	return -ENOTTY;
}

#ifdef CONFIG_COMPAT
static long gfs2_compat_ioctl(struct file *filp, unsigned int cmd, unsigned long arg)
{
	switch(cmd) {
	/* Keep this list in sync with gfs2_ioctl */
	case FITRIM:
	case FS_IOC_GETFSLABEL:
		break;
	default:
		return -ENOIOCTLCMD;
	}

	return gfs2_ioctl(filp, cmd, (unsigned long)compat_ptr(arg));
}
#else
#define gfs2_compat_ioctl NULL
#endif

/**
 * gfs2_size_hint - Give a hint to the size of a write request
 * @filep: The struct file
 * @offset: The file offset of the write
 * @size: The length of the write
 *
 * When we are about to do a write, this function records the total
 * write size in order to provide a suitable hint to the lower layers
 * about how many blocks will be required.
 *
 */

static void gfs2_size_hint(struct file *filep, loff_t offset, size_t size)
{
	struct inode *inode = file_inode(filep);
	struct gfs2_sbd *sdp = GFS2_SB(inode);
	struct gfs2_inode *ip = GFS2_I(inode);
	size_t blks = (size + sdp->sd_sb.sb_bsize - 1) >> sdp->sd_sb.sb_bsize_shift;
	int hint = min_t(size_t, INT_MAX, blks);

	if (hint > atomic_read(&ip->i_sizehint))
		atomic_set(&ip->i_sizehint, hint);
}

/**
 * gfs2_allocate_page_backing - Allocate blocks for a write fault
 * @page: The (locked) page to allocate backing for
 * @length: Size of the allocation
 *
 * We try to allocate all the blocks required for the page in one go.  This
 * might fail for various reasons, so we keep trying until all the blocks to
 * back this page are allocated.  If some of the blocks are already allocated,
 * that is ok too.
 */
static int gfs2_allocate_page_backing(struct page *page, unsigned int length)
{
	u64 pos = page_offset(page);

	do {
		struct iomap iomap = { };

		if (gfs2_iomap_alloc(page->mapping->host, pos, length, &iomap))
			return -EIO;

		if (length < iomap.length)
			iomap.length = length;
		length -= iomap.length;
		pos += iomap.length;
	} while (length > 0);

	return 0;
}

/**
 * gfs2_page_mkwrite - Make a shared, mmap()ed, page writable
 * @vmf: The virtual memory fault containing the page to become writable
 *
 * When the page becomes writable, we need to ensure that we have
 * blocks allocated on disk to back that page.
 */

static vm_fault_t gfs2_page_mkwrite(struct vm_fault *vmf)
{
	struct page *page = vmf->page;
	struct inode *inode = file_inode(vmf->vma->vm_file);
	struct gfs2_inode *ip = GFS2_I(inode);
	struct gfs2_sbd *sdp = GFS2_SB(inode);
	struct gfs2_alloc_parms ap = { .aflags = 0, };
	u64 offset = page_offset(page);
	unsigned int data_blocks, ind_blocks, rblocks;
	vm_fault_t ret = VM_FAULT_LOCKED;
	struct gfs2_holder gh;
	unsigned int length;
	loff_t size;
	int err;

	sb_start_pagefault(inode->i_sb);

	gfs2_holder_init(ip->i_gl, LM_ST_EXCLUSIVE, 0, &gh);
	err = gfs2_glock_nq(&gh);
	if (err) {
		ret = block_page_mkwrite_return(err);
		goto out_uninit;
	}

	/* Check page index against inode size */
	size = i_size_read(inode);
	if (offset >= size) {
		ret = VM_FAULT_SIGBUS;
		goto out_unlock;
	}

	/* Update file times before taking page lock */
	file_update_time(vmf->vma->vm_file);

	/* page is wholly or partially inside EOF */
	if (size - offset < PAGE_SIZE)
		length = size - offset;
	else
		length = PAGE_SIZE;

	gfs2_size_hint(vmf->vma->vm_file, offset, length);

	set_bit(GLF_DIRTY, &ip->i_gl->gl_flags);
	set_bit(GIF_SW_PAGED, &ip->i_flags);

	/*
	 * iomap_writepage / iomap_writepages currently don't support inline
	 * files, so always unstuff here.
	 */

	if (!gfs2_is_stuffed(ip) &&
	    !gfs2_write_alloc_required(ip, offset, length)) {
		lock_page(page);
		if (!PageUptodate(page) || page->mapping != inode->i_mapping) {
			ret = VM_FAULT_NOPAGE;
			unlock_page(page);
		}
		goto out_unlock;
	}

	err = gfs2_rindex_update(sdp);
	if (err) {
		ret = block_page_mkwrite_return(err);
		goto out_unlock;
	}

	gfs2_write_calc_reserv(ip, length, &data_blocks, &ind_blocks);
	ap.target = data_blocks + ind_blocks;
	err = gfs2_quota_lock_check(ip, &ap);
	if (err) {
		ret = block_page_mkwrite_return(err);
		goto out_unlock;
	}
	err = gfs2_inplace_reserve(ip, &ap);
	if (err) {
		ret = block_page_mkwrite_return(err);
		goto out_quota_unlock;
	}

	rblocks = RES_DINODE + ind_blocks;
	if (gfs2_is_jdata(ip))
		rblocks += data_blocks ? data_blocks : 1;
	if (ind_blocks || data_blocks) {
		rblocks += RES_STATFS + RES_QUOTA;
		rblocks += gfs2_rg_blocks(ip, data_blocks + ind_blocks);
	}
	err = gfs2_trans_begin(sdp, rblocks, 0);
	if (err) {
		ret = block_page_mkwrite_return(err);
		goto out_trans_fail;
	}

	/* Unstuff, if required, and allocate backing blocks for page */
	if (gfs2_is_stuffed(ip)) {
		err = gfs2_unstuff_dinode(ip);
		if (err) {
			ret = block_page_mkwrite_return(err);
			goto out_trans_end;
		}
	}

	lock_page(page);
	/* If truncated, we must retry the operation, we may have raced
	 * with the glock demotion code.
	 */
	if (!PageUptodate(page) || page->mapping != inode->i_mapping) {
		ret = VM_FAULT_NOPAGE;
		goto out_page_locked;
	}

	err = gfs2_allocate_page_backing(page, length);
	if (err)
		ret = block_page_mkwrite_return(err);

out_page_locked:
	if (ret != VM_FAULT_LOCKED)
		unlock_page(page);
out_trans_end:
	gfs2_trans_end(sdp);
out_trans_fail:
	gfs2_inplace_release(ip);
out_quota_unlock:
	gfs2_quota_unlock(ip);
out_unlock:
	gfs2_glock_dq(&gh);
out_uninit:
	gfs2_holder_uninit(&gh);
	if (ret == VM_FAULT_LOCKED) {
		set_page_dirty(page);
		wait_for_stable_page(page);
	}
	sb_end_pagefault(inode->i_sb);
	return ret;
}

static vm_fault_t gfs2_fault(struct vm_fault *vmf)
{
	struct inode *inode = file_inode(vmf->vma->vm_file);
	struct gfs2_inode *ip = GFS2_I(inode);
	struct gfs2_holder gh;
	vm_fault_t ret;
	int err;

	gfs2_holder_init(ip->i_gl, LM_ST_SHARED, 0, &gh);
	err = gfs2_glock_nq(&gh);
	if (err) {
		ret = block_page_mkwrite_return(err);
		goto out_uninit;
	}
	ret = filemap_fault(vmf);
	gfs2_glock_dq(&gh);
out_uninit:
	gfs2_holder_uninit(&gh);
	return ret;
}

static const struct vm_operations_struct gfs2_vm_ops = {
	.fault = gfs2_fault,
	.map_pages = filemap_map_pages,
	.page_mkwrite = gfs2_page_mkwrite,
};

/**
 * gfs2_mmap
 * @file: The file to map
 * @vma: The VMA which described the mapping
 *
 * There is no need to get a lock here unless we should be updating
 * atime. We ignore any locking errors since the only consequence is
 * a missed atime update (which will just be deferred until later).
 *
 * Returns: 0
 */

static int gfs2_mmap(struct file *file, struct vm_area_struct *vma)
{
	struct gfs2_inode *ip = GFS2_I(file->f_mapping->host);

	if (!(file->f_flags & O_NOATIME) &&
	    !IS_NOATIME(&ip->i_inode)) {
		struct gfs2_holder i_gh;
		int error;

		error = gfs2_glock_nq_init(ip->i_gl, LM_ST_SHARED, LM_FLAG_ANY,
					   &i_gh);
		if (error)
			return error;
		/* grab lock to update inode */
		gfs2_glock_dq_uninit(&i_gh);
		file_accessed(file);
	}
	vma->vm_ops = &gfs2_vm_ops;

	return 0;
}

/**
 * gfs2_open_common - This is common to open and atomic_open
 * @inode: The inode being opened
 * @file: The file being opened
 *
 * This maybe called under a glock or not depending upon how it has
 * been called. We must always be called under a glock for regular
 * files, however. For other file types, it does not matter whether
 * we hold the glock or not.
 *
 * Returns: Error code or 0 for success
 */

int gfs2_open_common(struct inode *inode, struct file *file)
{
	struct gfs2_file *fp;
	int ret;

	if (S_ISREG(inode->i_mode)) {
		ret = generic_file_open(inode, file);
		if (ret)
			return ret;
	}

	fp = kzalloc(sizeof(struct gfs2_file), GFP_NOFS);
	if (!fp)
		return -ENOMEM;

	mutex_init(&fp->f_fl_mutex);

	gfs2_assert_warn(GFS2_SB(inode), !file->private_data);
	file->private_data = fp;
	if (file->f_mode & FMODE_WRITE) {
		ret = gfs2_qa_get(GFS2_I(inode));
		if (ret)
			goto fail;
	}
	return 0;

fail:
	kfree(file->private_data);
	file->private_data = NULL;
	return ret;
}

/**
 * gfs2_open - open a file
 * @inode: the inode to open
 * @file: the struct file for this opening
 *
 * After atomic_open, this function is only used for opening files
 * which are already cached. We must still get the glock for regular
 * files to ensure that we have the file size uptodate for the large
 * file check which is in the common code. That is only an issue for
 * regular files though.
 *
 * Returns: errno
 */

static int gfs2_open(struct inode *inode, struct file *file)
{
	struct gfs2_inode *ip = GFS2_I(inode);
	struct gfs2_holder i_gh;
	int error;
	bool need_unlock = false;

	if (S_ISREG(ip->i_inode.i_mode)) {
		error = gfs2_glock_nq_init(ip->i_gl, LM_ST_SHARED, LM_FLAG_ANY,
					   &i_gh);
		if (error)
			return error;
		need_unlock = true;
	}

	error = gfs2_open_common(inode, file);

	if (need_unlock)
		gfs2_glock_dq_uninit(&i_gh);

	return error;
}

/**
 * gfs2_release - called to close a struct file
 * @inode: the inode the struct file belongs to
 * @file: the struct file being closed
 *
 * Returns: errno
 */

static int gfs2_release(struct inode *inode, struct file *file)
{
	struct gfs2_inode *ip = GFS2_I(inode);

	kfree(file->private_data);
	file->private_data = NULL;

	if (file->f_mode & FMODE_WRITE) {
		if (gfs2_rs_active(&ip->i_res))
			gfs2_rs_delete(ip);
		gfs2_qa_put(ip);
	}
	return 0;
}

/**
 * gfs2_fsync - sync the dirty data for a file (across the cluster)
 * @file: the file that points to the dentry
 * @start: the start position in the file to sync
 * @end: the end position in the file to sync
 * @datasync: set if we can ignore timestamp changes
 *
 * We split the data flushing here so that we don't wait for the data
 * until after we've also sent the metadata to disk. Note that for
 * data=ordered, we will write & wait for the data at the log flush
 * stage anyway, so this is unlikely to make much of a difference
 * except in the data=writeback case.
 *
 * If the fdatawrite fails due to any reason except -EIO, we will
 * continue the remainder of the fsync, although we'll still report
 * the error at the end. This is to match filemap_write_and_wait_range()
 * behaviour.
 *
 * Returns: errno
 */

static int gfs2_fsync(struct file *file, loff_t start, loff_t end,
		      int datasync)
{
	struct address_space *mapping = file->f_mapping;
	struct inode *inode = mapping->host;
	int sync_state = inode->i_state & I_DIRTY;
	struct gfs2_inode *ip = GFS2_I(inode);
	int ret = 0, ret1 = 0;

	if (mapping->nrpages) {
		ret1 = filemap_fdatawrite_range(mapping, start, end);
		if (ret1 == -EIO)
			return ret1;
	}

	if (!gfs2_is_jdata(ip))
		sync_state &= ~I_DIRTY_PAGES;
	if (datasync)
		sync_state &= ~I_DIRTY_SYNC;

	if (sync_state) {
		ret = sync_inode_metadata(inode, 1);
		if (ret)
			return ret;
		if (gfs2_is_jdata(ip))
			ret = file_write_and_wait(file);
		if (ret)
			return ret;
		gfs2_ail_flush(ip->i_gl, 1);
	}

	if (mapping->nrpages)
		ret = file_fdatawait_range(file, start, end);

	return ret ? ret : ret1;
}

static inline bool should_fault_in_pages(struct iov_iter *i,
					 struct kiocb *iocb,
					 size_t *prev_count,
					 size_t *window_size)
{
	size_t count = iov_iter_count(i);
	size_t size, offs;

	if (!count)
		return false;
	if (!iter_is_iovec(i))
		return false;

	size = PAGE_SIZE;
	offs = offset_in_page(iocb->ki_pos);
	if (*prev_count != count || !*window_size) {
		size_t nr_dirtied;

		nr_dirtied = max(current->nr_dirtied_pause -
				 current->nr_dirtied, 8);
		size = min_t(size_t, SZ_1M, nr_dirtied << PAGE_SHIFT);
	}

	*prev_count = count;
	*window_size = size - offs;
	return true;
}

static ssize_t gfs2_file_direct_read(struct kiocb *iocb, struct iov_iter *to,
				     struct gfs2_holder *gh)
{
	struct file *file = iocb->ki_filp;
	struct gfs2_inode *ip = GFS2_I(file->f_mapping->host);
	size_t prev_count = 0, window_size = 0;
	size_t read = 0;
	ssize_t ret;

	/*
	 * In this function, we disable page faults when we're holding the
	 * inode glock while doing I/O.  If a page fault occurs, we indicate
	 * that the inode glock may be dropped, fault in the pages manually,
	 * and retry.
	 *
	 * Unlike generic_file_read_iter, for reads, iomap_dio_rw can trigger
	 * physical as well as manual page faults, and we need to disable both
	 * kinds.
	 *
	 * For direct I/O, gfs2 takes the inode glock in deferred mode.  This
	 * locking mode is compatible with other deferred holders, so multiple
	 * processes and nodes can do direct I/O to a file at the same time.
	 * There's no guarantee that reads or writes will be atomic.  Any
	 * coordination among readers and writers needs to happen externally.
	 */

	if (!iov_iter_count(to))
		return 0; /* skip atime */

	gfs2_holder_init(ip->i_gl, LM_ST_DEFERRED, 0, gh);
retry:
	ret = gfs2_glock_nq(gh);
	if (ret)
		goto out_uninit;
	pagefault_disable();
	to->nofault = true;
	ret = iomap_dio_rw(iocb, to, &gfs2_iomap_ops, NULL,
<<<<<<< HEAD
			   IOMAP_DIO_PARTIAL, read);
=======
			   IOMAP_DIO_PARTIAL, NULL, read);
>>>>>>> 88084a3d
	to->nofault = false;
	pagefault_enable();
	if (ret <= 0 && ret != -EFAULT)
		goto out_unlock;
<<<<<<< HEAD
=======
	/* No increment (+=) because iomap_dio_rw returns a cumulative value. */
>>>>>>> 88084a3d
	if (ret > 0)
		read = ret;

	if (should_fault_in_pages(to, iocb, &prev_count, &window_size)) {
		gfs2_glock_dq(gh);
		window_size -= fault_in_iov_iter_writeable(to, window_size);
		if (window_size)
			goto retry;
	}
out_unlock:
	if (gfs2_holder_queued(gh))
		gfs2_glock_dq(gh);
out_uninit:
	gfs2_holder_uninit(gh);
	/* User space doesn't expect partial success. */
	if (ret < 0)
		return ret;
	return read;
}

static ssize_t gfs2_file_direct_write(struct kiocb *iocb, struct iov_iter *from,
				      struct gfs2_holder *gh)
{
	struct file *file = iocb->ki_filp;
	struct inode *inode = file->f_mapping->host;
	struct gfs2_inode *ip = GFS2_I(inode);
	size_t prev_count = 0, window_size = 0;
	size_t written = 0;
	ssize_t ret;

	/*
	 * In this function, we disable page faults when we're holding the
	 * inode glock while doing I/O.  If a page fault occurs, we indicate
	 * that the inode glock may be dropped, fault in the pages manually,
	 * and retry.
	 *
	 * For writes, iomap_dio_rw only triggers manual page faults, so we
	 * don't need to disable physical ones.
	 */

	/*
	 * Deferred lock, even if its a write, since we do no allocation on
	 * this path. All we need to change is the atime, and this lock mode
	 * ensures that other nodes have flushed their buffered read caches
	 * (i.e. their page cache entries for this inode). We do not,
	 * unfortunately, have the option of only flushing a range like the
	 * VFS does.
	 */
	gfs2_holder_init(ip->i_gl, LM_ST_DEFERRED, 0, gh);
retry:
	ret = gfs2_glock_nq(gh);
	if (ret)
		goto out_uninit;
	/* Silently fall back to buffered I/O when writing beyond EOF */
	if (iocb->ki_pos + iov_iter_count(from) > i_size_read(&ip->i_inode))
		goto out_unlock;

	from->nofault = true;
	ret = iomap_dio_rw(iocb, from, &gfs2_iomap_ops, NULL,
<<<<<<< HEAD
			   IOMAP_DIO_PARTIAL, written);
=======
			   IOMAP_DIO_PARTIAL, NULL, written);
>>>>>>> 88084a3d
	from->nofault = false;
	if (ret <= 0) {
		if (ret == -ENOTBLK)
			ret = 0;
		if (ret != -EFAULT)
			goto out_unlock;
	}
<<<<<<< HEAD
=======
	/* No increment (+=) because iomap_dio_rw returns a cumulative value. */
>>>>>>> 88084a3d
	if (ret > 0)
		written = ret;

	if (should_fault_in_pages(from, iocb, &prev_count, &window_size)) {
		gfs2_glock_dq(gh);
		window_size -= fault_in_iov_iter_readable(from, window_size);
		if (window_size)
			goto retry;
	}
out_unlock:
	if (gfs2_holder_queued(gh))
		gfs2_glock_dq(gh);
out_uninit:
	gfs2_holder_uninit(gh);
	/* User space doesn't expect partial success. */
	if (ret < 0)
		return ret;
	return written;
}

static ssize_t gfs2_file_read_iter(struct kiocb *iocb, struct iov_iter *to)
{
	struct gfs2_inode *ip;
	struct gfs2_holder gh;
	size_t prev_count = 0, window_size = 0;
	size_t read = 0;
	ssize_t ret;

	/*
	 * In this function, we disable page faults when we're holding the
	 * inode glock while doing I/O.  If a page fault occurs, we indicate
	 * that the inode glock may be dropped, fault in the pages manually,
	 * and retry.
	 */

	if (iocb->ki_flags & IOCB_DIRECT)
		return gfs2_file_direct_read(iocb, to, &gh);

	pagefault_disable();
	iocb->ki_flags |= IOCB_NOIO;
	ret = generic_file_read_iter(iocb, to);
	iocb->ki_flags &= ~IOCB_NOIO;
	pagefault_enable();
	if (ret >= 0) {
		if (!iov_iter_count(to))
			return ret;
		read = ret;
	} else if (ret != -EFAULT) {
		if (ret != -EAGAIN)
			return ret;
		if (iocb->ki_flags & IOCB_NOWAIT)
			return ret;
	}
	ip = GFS2_I(iocb->ki_filp->f_mapping->host);
	gfs2_holder_init(ip->i_gl, LM_ST_SHARED, 0, &gh);
retry:
	ret = gfs2_glock_nq(&gh);
	if (ret)
		goto out_uninit;
	pagefault_disable();
	ret = generic_file_read_iter(iocb, to);
	pagefault_enable();
	if (ret <= 0 && ret != -EFAULT)
		goto out_unlock;
	if (ret > 0)
		read += ret;

	if (should_fault_in_pages(to, iocb, &prev_count, &window_size)) {
		gfs2_glock_dq(&gh);
		window_size -= fault_in_iov_iter_writeable(to, window_size);
		if (window_size)
			goto retry;
	}
out_unlock:
	if (gfs2_holder_queued(&gh))
		gfs2_glock_dq(&gh);
out_uninit:
	gfs2_holder_uninit(&gh);
	return read ? read : ret;
}

static ssize_t gfs2_file_buffered_write(struct kiocb *iocb,
					struct iov_iter *from,
					struct gfs2_holder *gh)
{
	struct file *file = iocb->ki_filp;
	struct inode *inode = file_inode(file);
	struct gfs2_inode *ip = GFS2_I(inode);
	struct gfs2_sbd *sdp = GFS2_SB(inode);
	struct gfs2_holder *statfs_gh = NULL;
	size_t prev_count = 0, window_size = 0;
	size_t orig_count = iov_iter_count(from);
	size_t written = 0;
	ssize_t ret;

	/*
	 * In this function, we disable page faults when we're holding the
	 * inode glock while doing I/O.  If a page fault occurs, we indicate
	 * that the inode glock may be dropped, fault in the pages manually,
	 * and retry.
	 */

	if (inode == sdp->sd_rindex) {
		statfs_gh = kmalloc(sizeof(*statfs_gh), GFP_NOFS);
		if (!statfs_gh)
			return -ENOMEM;
	}

	gfs2_holder_init(ip->i_gl, LM_ST_EXCLUSIVE, 0, gh);
retry:
	if (should_fault_in_pages(from, iocb, &prev_count, &window_size)) {
		window_size -= fault_in_iov_iter_readable(from, window_size);
		if (!window_size) {
			ret = -EFAULT;
			goto out_uninit;
		}
		from->count = min(from->count, window_size);
	}
	ret = gfs2_glock_nq(gh);
	if (ret)
		goto out_uninit;

	if (inode == sdp->sd_rindex) {
		struct gfs2_inode *m_ip = GFS2_I(sdp->sd_statfs_inode);

		ret = gfs2_glock_nq_init(m_ip->i_gl, LM_ST_EXCLUSIVE,
					 GL_NOCACHE, statfs_gh);
		if (ret)
			goto out_unlock;
	}

	current->backing_dev_info = inode_to_bdi(inode);
	pagefault_disable();
	ret = iomap_file_buffered_write(iocb, from, &gfs2_iomap_ops);
	pagefault_enable();
	current->backing_dev_info = NULL;
	if (ret > 0) {
		iocb->ki_pos += ret;
		written += ret;
	}

	if (inode == sdp->sd_rindex)
		gfs2_glock_dq_uninit(statfs_gh);

	if (ret <= 0 && ret != -EFAULT)
		goto out_unlock;

	from->count = orig_count - written;
	if (should_fault_in_pages(from, iocb, &prev_count, &window_size)) {
		gfs2_glock_dq(gh);
		goto retry;
	}
out_unlock:
	if (gfs2_holder_queued(gh))
		gfs2_glock_dq(gh);
out_uninit:
	gfs2_holder_uninit(gh);
	if (statfs_gh)
		kfree(statfs_gh);
	from->count = orig_count - written;
	return written ? written : ret;
}

/**
 * gfs2_file_write_iter - Perform a write to a file
 * @iocb: The io context
 * @from: The data to write
 *
 * We have to do a lock/unlock here to refresh the inode size for
 * O_APPEND writes, otherwise we can land up writing at the wrong
 * offset. There is still a race, but provided the app is using its
 * own file locking, this will make O_APPEND work as expected.
 *
 */

static ssize_t gfs2_file_write_iter(struct kiocb *iocb, struct iov_iter *from)
{
	struct file *file = iocb->ki_filp;
	struct inode *inode = file_inode(file);
	struct gfs2_inode *ip = GFS2_I(inode);
	struct gfs2_holder gh;
	ssize_t ret;

	gfs2_size_hint(file, iocb->ki_pos, iov_iter_count(from));

	if (iocb->ki_flags & IOCB_APPEND) {
		ret = gfs2_glock_nq_init(ip->i_gl, LM_ST_SHARED, 0, &gh);
		if (ret)
			return ret;
		gfs2_glock_dq_uninit(&gh);
	}

	inode_lock(inode);
	ret = generic_write_checks(iocb, from);
	if (ret <= 0)
		goto out_unlock;

	ret = file_remove_privs(file);
	if (ret)
		goto out_unlock;

	ret = file_update_time(file);
	if (ret)
		goto out_unlock;

	if (iocb->ki_flags & IOCB_DIRECT) {
		struct address_space *mapping = file->f_mapping;
		ssize_t buffered, ret2;

		ret = gfs2_file_direct_write(iocb, from, &gh);
		if (ret < 0 || !iov_iter_count(from))
			goto out_unlock;

		iocb->ki_flags |= IOCB_DSYNC;
		buffered = gfs2_file_buffered_write(iocb, from, &gh);
		if (unlikely(buffered <= 0)) {
			if (!ret)
				ret = buffered;
			goto out_unlock;
		}

		/*
		 * We need to ensure that the page cache pages are written to
		 * disk and invalidated to preserve the expected O_DIRECT
		 * semantics.  If the writeback or invalidate fails, only report
		 * the direct I/O range as we don't know if the buffered pages
		 * made it to disk.
		 */
		ret2 = generic_write_sync(iocb, buffered);
		invalidate_mapping_pages(mapping,
				(iocb->ki_pos - buffered) >> PAGE_SHIFT,
				(iocb->ki_pos - 1) >> PAGE_SHIFT);
		if (!ret || ret2 > 0)
			ret += ret2;
	} else {
		ret = gfs2_file_buffered_write(iocb, from, &gh);
		if (likely(ret > 0))
			ret = generic_write_sync(iocb, ret);
	}

out_unlock:
	inode_unlock(inode);
	return ret;
}

static int fallocate_chunk(struct inode *inode, loff_t offset, loff_t len,
			   int mode)
{
	struct super_block *sb = inode->i_sb;
	struct gfs2_inode *ip = GFS2_I(inode);
	loff_t end = offset + len;
	struct buffer_head *dibh;
	int error;

	error = gfs2_meta_inode_buffer(ip, &dibh);
	if (unlikely(error))
		return error;

	gfs2_trans_add_meta(ip->i_gl, dibh);

	if (gfs2_is_stuffed(ip)) {
		error = gfs2_unstuff_dinode(ip);
		if (unlikely(error))
			goto out;
	}

	while (offset < end) {
		struct iomap iomap = { };

		error = gfs2_iomap_alloc(inode, offset, end - offset, &iomap);
		if (error)
			goto out;
		offset = iomap.offset + iomap.length;
		if (!(iomap.flags & IOMAP_F_NEW))
			continue;
		error = sb_issue_zeroout(sb, iomap.addr >> inode->i_blkbits,
					 iomap.length >> inode->i_blkbits,
					 GFP_NOFS);
		if (error) {
			fs_err(GFS2_SB(inode), "Failed to zero data buffers\n");
			goto out;
		}
	}
out:
	brelse(dibh);
	return error;
}

/**
 * calc_max_reserv() - Reverse of write_calc_reserv. Given a number of
 *                     blocks, determine how many bytes can be written.
 * @ip:          The inode in question.
 * @len:         Max cap of bytes. What we return in *len must be <= this.
 * @data_blocks: Compute and return the number of data blocks needed
 * @ind_blocks:  Compute and return the number of indirect blocks needed
 * @max_blocks:  The total blocks available to work with.
 *
 * Returns: void, but @len, @data_blocks and @ind_blocks are filled in.
 */
static void calc_max_reserv(struct gfs2_inode *ip, loff_t *len,
			    unsigned int *data_blocks, unsigned int *ind_blocks,
			    unsigned int max_blocks)
{
	loff_t max = *len;
	const struct gfs2_sbd *sdp = GFS2_SB(&ip->i_inode);
	unsigned int tmp, max_data = max_blocks - 3 * (sdp->sd_max_height - 1);

	for (tmp = max_data; tmp > sdp->sd_diptrs;) {
		tmp = DIV_ROUND_UP(tmp, sdp->sd_inptrs);
		max_data -= tmp;
	}

	*data_blocks = max_data;
	*ind_blocks = max_blocks - max_data;
	*len = ((loff_t)max_data - 3) << sdp->sd_sb.sb_bsize_shift;
	if (*len > max) {
		*len = max;
		gfs2_write_calc_reserv(ip, max, data_blocks, ind_blocks);
	}
}

static long __gfs2_fallocate(struct file *file, int mode, loff_t offset, loff_t len)
{
	struct inode *inode = file_inode(file);
	struct gfs2_sbd *sdp = GFS2_SB(inode);
	struct gfs2_inode *ip = GFS2_I(inode);
	struct gfs2_alloc_parms ap = { .aflags = 0, };
	unsigned int data_blocks = 0, ind_blocks = 0, rblocks;
	loff_t bytes, max_bytes, max_blks;
	int error;
	const loff_t pos = offset;
	const loff_t count = len;
	loff_t bsize_mask = ~((loff_t)sdp->sd_sb.sb_bsize - 1);
	loff_t next = (offset + len - 1) >> sdp->sd_sb.sb_bsize_shift;
	loff_t max_chunk_size = UINT_MAX & bsize_mask;

	next = (next + 1) << sdp->sd_sb.sb_bsize_shift;

	offset &= bsize_mask;

	len = next - offset;
	bytes = sdp->sd_max_rg_data * sdp->sd_sb.sb_bsize / 2;
	if (!bytes)
		bytes = UINT_MAX;
	bytes &= bsize_mask;
	if (bytes == 0)
		bytes = sdp->sd_sb.sb_bsize;

	gfs2_size_hint(file, offset, len);

	gfs2_write_calc_reserv(ip, PAGE_SIZE, &data_blocks, &ind_blocks);
	ap.min_target = data_blocks + ind_blocks;

	while (len > 0) {
		if (len < bytes)
			bytes = len;
		if (!gfs2_write_alloc_required(ip, offset, bytes)) {
			len -= bytes;
			offset += bytes;
			continue;
		}

		/* We need to determine how many bytes we can actually
		 * fallocate without exceeding quota or going over the
		 * end of the fs. We start off optimistically by assuming
		 * we can write max_bytes */
		max_bytes = (len > max_chunk_size) ? max_chunk_size : len;

		/* Since max_bytes is most likely a theoretical max, we
		 * calculate a more realistic 'bytes' to serve as a good
		 * starting point for the number of bytes we may be able
		 * to write */
		gfs2_write_calc_reserv(ip, bytes, &data_blocks, &ind_blocks);
		ap.target = data_blocks + ind_blocks;

		error = gfs2_quota_lock_check(ip, &ap);
		if (error)
			return error;
		/* ap.allowed tells us how many blocks quota will allow
		 * us to write. Check if this reduces max_blks */
		max_blks = UINT_MAX;
		if (ap.allowed)
			max_blks = ap.allowed;

		error = gfs2_inplace_reserve(ip, &ap);
		if (error)
			goto out_qunlock;

		/* check if the selected rgrp limits our max_blks further */
		if (ip->i_res.rs_reserved < max_blks)
			max_blks = ip->i_res.rs_reserved;

		/* Almost done. Calculate bytes that can be written using
		 * max_blks. We also recompute max_bytes, data_blocks and
		 * ind_blocks */
		calc_max_reserv(ip, &max_bytes, &data_blocks,
				&ind_blocks, max_blks);

		rblocks = RES_DINODE + ind_blocks + RES_STATFS + RES_QUOTA +
			  RES_RG_HDR + gfs2_rg_blocks(ip, data_blocks + ind_blocks);
		if (gfs2_is_jdata(ip))
			rblocks += data_blocks ? data_blocks : 1;

		error = gfs2_trans_begin(sdp, rblocks,
					 PAGE_SIZE >> inode->i_blkbits);
		if (error)
			goto out_trans_fail;

		error = fallocate_chunk(inode, offset, max_bytes, mode);
		gfs2_trans_end(sdp);

		if (error)
			goto out_trans_fail;

		len -= max_bytes;
		offset += max_bytes;
		gfs2_inplace_release(ip);
		gfs2_quota_unlock(ip);
	}

	if (!(mode & FALLOC_FL_KEEP_SIZE) && (pos + count) > inode->i_size)
		i_size_write(inode, pos + count);
	file_update_time(file);
	mark_inode_dirty(inode);

	if ((file->f_flags & O_DSYNC) || IS_SYNC(file->f_mapping->host))
		return vfs_fsync_range(file, pos, pos + count - 1,
			       (file->f_flags & __O_SYNC) ? 0 : 1);
	return 0;

out_trans_fail:
	gfs2_inplace_release(ip);
out_qunlock:
	gfs2_quota_unlock(ip);
	return error;
}

static long gfs2_fallocate(struct file *file, int mode, loff_t offset, loff_t len)
{
	struct inode *inode = file_inode(file);
	struct gfs2_sbd *sdp = GFS2_SB(inode);
	struct gfs2_inode *ip = GFS2_I(inode);
	struct gfs2_holder gh;
	int ret;

	if (mode & ~(FALLOC_FL_PUNCH_HOLE | FALLOC_FL_KEEP_SIZE))
		return -EOPNOTSUPP;
	/* fallocate is needed by gfs2_grow to reserve space in the rindex */
	if (gfs2_is_jdata(ip) && inode != sdp->sd_rindex)
		return -EOPNOTSUPP;

	inode_lock(inode);

	gfs2_holder_init(ip->i_gl, LM_ST_EXCLUSIVE, 0, &gh);
	ret = gfs2_glock_nq(&gh);
	if (ret)
		goto out_uninit;

	if (!(mode & FALLOC_FL_KEEP_SIZE) &&
	    (offset + len) > inode->i_size) {
		ret = inode_newsize_ok(inode, offset + len);
		if (ret)
			goto out_unlock;
	}

	ret = get_write_access(inode);
	if (ret)
		goto out_unlock;

	if (mode & FALLOC_FL_PUNCH_HOLE) {
		ret = __gfs2_punch_hole(file, offset, len);
	} else {
		ret = __gfs2_fallocate(file, mode, offset, len);
		if (ret)
			gfs2_rs_deltree(&ip->i_res);
	}

	put_write_access(inode);
out_unlock:
	gfs2_glock_dq(&gh);
out_uninit:
	gfs2_holder_uninit(&gh);
	inode_unlock(inode);
	return ret;
}

static ssize_t gfs2_file_splice_write(struct pipe_inode_info *pipe,
				      struct file *out, loff_t *ppos,
				      size_t len, unsigned int flags)
{
	ssize_t ret;

	gfs2_size_hint(out, *ppos, len);

	ret = iter_file_splice_write(pipe, out, ppos, len, flags);
	return ret;
}

#ifdef CONFIG_GFS2_FS_LOCKING_DLM

/**
 * gfs2_lock - acquire/release a posix lock on a file
 * @file: the file pointer
 * @cmd: either modify or retrieve lock state, possibly wait
 * @fl: type and range of lock
 *
 * Returns: errno
 */

static int gfs2_lock(struct file *file, int cmd, struct file_lock *fl)
{
	struct gfs2_inode *ip = GFS2_I(file->f_mapping->host);
	struct gfs2_sbd *sdp = GFS2_SB(file->f_mapping->host);
	struct lm_lockstruct *ls = &sdp->sd_lockstruct;

	if (!(fl->fl_flags & FL_POSIX))
		return -ENOLCK;
	if (cmd == F_CANCELLK) {
		/* Hack: */
		cmd = F_SETLK;
		fl->fl_type = F_UNLCK;
	}
	if (unlikely(gfs2_withdrawn(sdp))) {
		if (fl->fl_type == F_UNLCK)
			locks_lock_file_wait(file, fl);
		return -EIO;
	}
	if (IS_GETLK(cmd))
		return dlm_posix_get(ls->ls_dlm, ip->i_no_addr, file, fl);
	else if (fl->fl_type == F_UNLCK)
		return dlm_posix_unlock(ls->ls_dlm, ip->i_no_addr, file, fl);
	else
		return dlm_posix_lock(ls->ls_dlm, ip->i_no_addr, file, cmd, fl);
}

static int do_flock(struct file *file, int cmd, struct file_lock *fl)
{
	struct gfs2_file *fp = file->private_data;
	struct gfs2_holder *fl_gh = &fp->f_fl_gh;
	struct gfs2_inode *ip = GFS2_I(file_inode(file));
	struct gfs2_glock *gl;
	unsigned int state;
	u16 flags;
	int error = 0;
	int sleeptime;

	state = (fl->fl_type == F_WRLCK) ? LM_ST_EXCLUSIVE : LM_ST_SHARED;
	flags = (IS_SETLKW(cmd) ? 0 : LM_FLAG_TRY_1CB) | GL_EXACT;

	mutex_lock(&fp->f_fl_mutex);

	if (gfs2_holder_initialized(fl_gh)) {
		struct file_lock request;
		if (fl_gh->gh_state == state)
			goto out;
		locks_init_lock(&request);
		request.fl_type = F_UNLCK;
		request.fl_flags = FL_FLOCK;
		locks_lock_file_wait(file, &request);
		gfs2_glock_dq(fl_gh);
		gfs2_holder_reinit(state, flags, fl_gh);
	} else {
		error = gfs2_glock_get(GFS2_SB(&ip->i_inode), ip->i_no_addr,
				       &gfs2_flock_glops, CREATE, &gl);
		if (error)
			goto out;
		gfs2_holder_init(gl, state, flags, fl_gh);
		gfs2_glock_put(gl);
	}
	for (sleeptime = 1; sleeptime <= 4; sleeptime <<= 1) {
		error = gfs2_glock_nq(fl_gh);
		if (error != GLR_TRYFAILED)
			break;
		fl_gh->gh_flags = LM_FLAG_TRY | GL_EXACT;
		msleep(sleeptime);
	}
	if (error) {
		gfs2_holder_uninit(fl_gh);
		if (error == GLR_TRYFAILED)
			error = -EAGAIN;
	} else {
		error = locks_lock_file_wait(file, fl);
		gfs2_assert_warn(GFS2_SB(&ip->i_inode), !error);
	}

out:
	mutex_unlock(&fp->f_fl_mutex);
	return error;
}

static void do_unflock(struct file *file, struct file_lock *fl)
{
	struct gfs2_file *fp = file->private_data;
	struct gfs2_holder *fl_gh = &fp->f_fl_gh;

	mutex_lock(&fp->f_fl_mutex);
	locks_lock_file_wait(file, fl);
	if (gfs2_holder_initialized(fl_gh)) {
		gfs2_glock_dq(fl_gh);
		gfs2_holder_uninit(fl_gh);
	}
	mutex_unlock(&fp->f_fl_mutex);
}

/**
 * gfs2_flock - acquire/release a flock lock on a file
 * @file: the file pointer
 * @cmd: either modify or retrieve lock state, possibly wait
 * @fl: type and range of lock
 *
 * Returns: errno
 */

static int gfs2_flock(struct file *file, int cmd, struct file_lock *fl)
{
	if (!(fl->fl_flags & FL_FLOCK))
		return -ENOLCK;

	if (fl->fl_type == F_UNLCK) {
		do_unflock(file, fl);
		return 0;
	} else {
		return do_flock(file, cmd, fl);
	}
}

const struct file_operations gfs2_file_fops = {
	.llseek		= gfs2_llseek,
	.read_iter	= gfs2_file_read_iter,
	.write_iter	= gfs2_file_write_iter,
	.iopoll		= iocb_bio_iopoll,
	.unlocked_ioctl	= gfs2_ioctl,
	.compat_ioctl	= gfs2_compat_ioctl,
	.mmap		= gfs2_mmap,
	.open		= gfs2_open,
	.release	= gfs2_release,
	.fsync		= gfs2_fsync,
	.lock		= gfs2_lock,
	.flock		= gfs2_flock,
	.splice_read	= generic_file_splice_read,
	.splice_write	= gfs2_file_splice_write,
	.setlease	= simple_nosetlease,
	.fallocate	= gfs2_fallocate,
};

const struct file_operations gfs2_dir_fops = {
	.iterate_shared	= gfs2_readdir,
	.unlocked_ioctl	= gfs2_ioctl,
	.compat_ioctl	= gfs2_compat_ioctl,
	.open		= gfs2_open,
	.release	= gfs2_release,
	.fsync		= gfs2_fsync,
	.lock		= gfs2_lock,
	.flock		= gfs2_flock,
	.llseek		= default_llseek,
};

#endif /* CONFIG_GFS2_FS_LOCKING_DLM */

const struct file_operations gfs2_file_fops_nolock = {
	.llseek		= gfs2_llseek,
	.read_iter	= gfs2_file_read_iter,
	.write_iter	= gfs2_file_write_iter,
	.iopoll		= iocb_bio_iopoll,
	.unlocked_ioctl	= gfs2_ioctl,
	.compat_ioctl	= gfs2_compat_ioctl,
	.mmap		= gfs2_mmap,
	.open		= gfs2_open,
	.release	= gfs2_release,
	.fsync		= gfs2_fsync,
	.splice_read	= generic_file_splice_read,
	.splice_write	= gfs2_file_splice_write,
	.setlease	= generic_setlease,
	.fallocate	= gfs2_fallocate,
};

const struct file_operations gfs2_dir_fops_nolock = {
	.iterate_shared	= gfs2_readdir,
	.unlocked_ioctl	= gfs2_ioctl,
	.compat_ioctl	= gfs2_compat_ioctl,
	.open		= gfs2_open,
	.release	= gfs2_release,
	.fsync		= gfs2_fsync,
	.llseek		= default_llseek,
};
<|MERGE_RESOLUTION|>--- conflicted
+++ resolved
@@ -835,19 +835,12 @@
 	pagefault_disable();
 	to->nofault = true;
 	ret = iomap_dio_rw(iocb, to, &gfs2_iomap_ops, NULL,
-<<<<<<< HEAD
-			   IOMAP_DIO_PARTIAL, read);
-=======
 			   IOMAP_DIO_PARTIAL, NULL, read);
->>>>>>> 88084a3d
 	to->nofault = false;
 	pagefault_enable();
 	if (ret <= 0 && ret != -EFAULT)
 		goto out_unlock;
-<<<<<<< HEAD
-=======
 	/* No increment (+=) because iomap_dio_rw returns a cumulative value. */
->>>>>>> 88084a3d
 	if (ret > 0)
 		read = ret;
 
@@ -907,11 +900,7 @@
 
 	from->nofault = true;
 	ret = iomap_dio_rw(iocb, from, &gfs2_iomap_ops, NULL,
-<<<<<<< HEAD
-			   IOMAP_DIO_PARTIAL, written);
-=======
 			   IOMAP_DIO_PARTIAL, NULL, written);
->>>>>>> 88084a3d
 	from->nofault = false;
 	if (ret <= 0) {
 		if (ret == -ENOTBLK)
@@ -919,10 +908,7 @@
 		if (ret != -EFAULT)
 			goto out_unlock;
 	}
-<<<<<<< HEAD
-=======
 	/* No increment (+=) because iomap_dio_rw returns a cumulative value. */
->>>>>>> 88084a3d
 	if (ret > 0)
 		written = ret;
 
