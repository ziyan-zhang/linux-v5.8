/*
 *  Dummy soundcard
 *  Copyright (c) by Jaroslav Kysela <perex@perex.cz>
 *
 *   This program is free software; you can redistribute it and/or modify
 *   it under the terms of the GNU General Public License as published by
 *   the Free Software Foundation; either version 2 of the License, or
 *   (at your option) any later version.
 *
 *   This program is distributed in the hope that it will be useful,
 *   but WITHOUT ANY WARRANTY; without even the implied warranty of
 *   MERCHANTABILITY or FITNESS FOR A PARTICULAR PURPOSE.  See the
 *   GNU General Public License for more details.
 *
 *   You should have received a copy of the GNU General Public License
 *   along with this program; if not, write to the Free Software
 *   Foundation, Inc., 59 Temple Place, Suite 330, Boston, MA  02111-1307 USA
 *
 */

#include <linux/init.h>
#include <linux/err.h>
#include <linux/platform_device.h>
#include <linux/jiffies.h>
#include <linux/slab.h>
#include <linux/time.h>
#include <linux/wait.h>
#include <linux/hrtimer.h>
#include <linux/math64.h>
#include <linux/module.h>
#include <sound/core.h>
#include <sound/control.h>
#include <sound/tlv.h>
#include <sound/pcm.h>
#include <sound/rawmidi.h>
#include <sound/info.h>
#include <sound/initval.h>

MODULE_AUTHOR("Jaroslav Kysela <perex@perex.cz>");
MODULE_DESCRIPTION("Dummy soundcard (/dev/null)");
MODULE_LICENSE("GPL");
MODULE_SUPPORTED_DEVICE("{{ALSA,Dummy soundcard}}");

#define MAX_PCM_DEVICES		4
#define MAX_PCM_SUBSTREAMS	128
#define MAX_MIDI_DEVICES	2

/* defaults */
#define MAX_BUFFER_SIZE		(64*1024)
#define MIN_PERIOD_SIZE		64
#define MAX_PERIOD_SIZE		MAX_BUFFER_SIZE
#define USE_FORMATS 		(SNDRV_PCM_FMTBIT_U8 | SNDRV_PCM_FMTBIT_S16_LE)
#define USE_RATE		SNDRV_PCM_RATE_CONTINUOUS | SNDRV_PCM_RATE_8000_48000
#define USE_RATE_MIN		5500
#define USE_RATE_MAX		48000
#define USE_CHANNELS_MIN 	1
#define USE_CHANNELS_MAX 	2
#define USE_PERIODS_MIN 	1
#define USE_PERIODS_MAX 	1024

static int index[SNDRV_CARDS] = SNDRV_DEFAULT_IDX;	/* Index 0-MAX */
static char *id[SNDRV_CARDS] = SNDRV_DEFAULT_STR;	/* ID for this card */
static bool enable[SNDRV_CARDS] = {1, [1 ... (SNDRV_CARDS - 1)] = 0};
static char *model[SNDRV_CARDS] = {[0 ... (SNDRV_CARDS - 1)] = NULL};
static int pcm_devs[SNDRV_CARDS] = {[0 ... (SNDRV_CARDS - 1)] = 1};
static int pcm_substreams[SNDRV_CARDS] = {[0 ... (SNDRV_CARDS - 1)] = 8};
//static int midi_devs[SNDRV_CARDS] = {[0 ... (SNDRV_CARDS - 1)] = 2};
#ifdef CONFIG_HIGH_RES_TIMERS
static bool hrtimer = 1;
#endif
static bool fake_buffer = 1;

module_param_array(index, int, NULL, 0444);
MODULE_PARM_DESC(index, "Index value for dummy soundcard.");
module_param_array(id, charp, NULL, 0444);
MODULE_PARM_DESC(id, "ID string for dummy soundcard.");
module_param_array(enable, bool, NULL, 0444);
MODULE_PARM_DESC(enable, "Enable this dummy soundcard.");
module_param_array(model, charp, NULL, 0444);
MODULE_PARM_DESC(model, "Soundcard model.");
module_param_array(pcm_devs, int, NULL, 0444);
MODULE_PARM_DESC(pcm_devs, "PCM devices # (0-4) for dummy driver.");
module_param_array(pcm_substreams, int, NULL, 0444);
MODULE_PARM_DESC(pcm_substreams, "PCM substreams # (1-128) for dummy driver.");
//module_param_array(midi_devs, int, NULL, 0444);
//MODULE_PARM_DESC(midi_devs, "MIDI devices # (0-2) for dummy driver.");
module_param(fake_buffer, bool, 0444);
MODULE_PARM_DESC(fake_buffer, "Fake buffer allocations.");
#ifdef CONFIG_HIGH_RES_TIMERS
module_param(hrtimer, bool, 0644);
MODULE_PARM_DESC(hrtimer, "Use hrtimer as the timer source.");
#endif

static struct platform_device *devices[SNDRV_CARDS];

#define MIXER_ADDR_MASTER	0
#define MIXER_ADDR_LINE		1
#define MIXER_ADDR_MIC		2
#define MIXER_ADDR_SYNTH	3
#define MIXER_ADDR_CD		4
#define MIXER_ADDR_LAST		4

struct dummy_timer_ops {
	int (*create)(struct snd_pcm_substream *);
	void (*free)(struct snd_pcm_substream *);
	int (*prepare)(struct snd_pcm_substream *);
	int (*start)(struct snd_pcm_substream *);
	int (*stop)(struct snd_pcm_substream *);
	snd_pcm_uframes_t (*pointer)(struct snd_pcm_substream *);
};

struct dummy_model {
	const char *name;
	int (*playback_constraints)(struct snd_pcm_runtime *runtime);
	int (*capture_constraints)(struct snd_pcm_runtime *runtime);
	u64 formats;
	size_t buffer_bytes_max;
	size_t period_bytes_min;
	size_t period_bytes_max;
	unsigned int periods_min;
	unsigned int periods_max;
	unsigned int rates;
	unsigned int rate_min;
	unsigned int rate_max;
	unsigned int channels_min;
	unsigned int channels_max;
};

struct snd_dummy {
	struct snd_card *card;
	struct dummy_model *model;
	struct snd_pcm *pcm;
	struct snd_pcm_hardware pcm_hw;
	spinlock_t mixer_lock;
	int mixer_volume[MIXER_ADDR_LAST+1][2];
	int capture_source[MIXER_ADDR_LAST+1][2];
	const struct dummy_timer_ops *timer_ops;
};

/*
 * card models
 */

static int emu10k1_playback_constraints(struct snd_pcm_runtime *runtime)
{
	int err;
	err = snd_pcm_hw_constraint_integer(runtime, SNDRV_PCM_HW_PARAM_PERIODS);
	if (err < 0)
		return err;
	err = snd_pcm_hw_constraint_minmax(runtime, SNDRV_PCM_HW_PARAM_BUFFER_BYTES, 256, UINT_MAX);
	if (err < 0)
		return err;
	return 0;
}

struct dummy_model model_emu10k1 = {
	.name = "emu10k1",
	.playback_constraints = emu10k1_playback_constraints,
	.buffer_bytes_max = 128 * 1024,
};

struct dummy_model model_rme9652 = {
	.name = "rme9652",
	.buffer_bytes_max = 26 * 64 * 1024,
	.formats = SNDRV_PCM_FMTBIT_S32_LE,
	.channels_min = 26,
	.channels_max = 26,
	.periods_min = 2,
	.periods_max = 2,
};

struct dummy_model model_ice1712 = {
	.name = "ice1712",
	.buffer_bytes_max = 256 * 1024,
	.formats = SNDRV_PCM_FMTBIT_S32_LE,
	.channels_min = 10,
	.channels_max = 10,
	.periods_min = 1,
	.periods_max = 1024,
};

struct dummy_model model_uda1341 = {
	.name = "uda1341",
	.buffer_bytes_max = 16380,
	.formats = SNDRV_PCM_FMTBIT_S16_LE,
	.channels_min = 2,
	.channels_max = 2,
	.periods_min = 2,
	.periods_max = 255,
};

struct dummy_model model_ac97 = {
	.name = "ac97",
	.formats = SNDRV_PCM_FMTBIT_S16_LE,
	.channels_min = 2,
	.channels_max = 2,
	.rates = SNDRV_PCM_RATE_48000,
	.rate_min = 48000,
	.rate_max = 48000,
};

struct dummy_model model_ca0106 = {
	.name = "ca0106",
	.formats = SNDRV_PCM_FMTBIT_S16_LE,
	.buffer_bytes_max = ((65536-64)*8),
	.period_bytes_max = (65536-64),
	.periods_min = 2,
	.periods_max = 8,
	.channels_min = 2,
	.channels_max = 2,
	.rates = SNDRV_PCM_RATE_48000|SNDRV_PCM_RATE_96000|SNDRV_PCM_RATE_192000,
	.rate_min = 48000,
	.rate_max = 192000,
};

struct dummy_model *dummy_models[] = {
	&model_emu10k1,
	&model_rme9652,
	&model_ice1712,
	&model_uda1341,
	&model_ac97,
	&model_ca0106,
	NULL
};

/*
 * system timer interface
 */

struct dummy_systimer_pcm {
	spinlock_t lock;
	struct timer_list timer;
	unsigned long base_time;
	unsigned int frac_pos;	/* fractional sample position (based HZ) */
	unsigned int frac_period_rest;
	unsigned int frac_buffer_size;	/* buffer_size * HZ */
	unsigned int frac_period_size;	/* period_size * HZ */
	unsigned int rate;
	int elapsed;
	struct snd_pcm_substream *substream;
};

static void dummy_systimer_rearm(struct dummy_systimer_pcm *dpcm)
{
	dpcm->timer.expires = jiffies +
		(dpcm->frac_period_rest + dpcm->rate - 1) / dpcm->rate;
	add_timer(&dpcm->timer);
}

static void dummy_systimer_update(struct dummy_systimer_pcm *dpcm)
{
	unsigned long delta;

	delta = jiffies - dpcm->base_time;
	if (!delta)
		return;
	dpcm->base_time += delta;
	delta *= dpcm->rate;
	dpcm->frac_pos += delta;
	while (dpcm->frac_pos >= dpcm->frac_buffer_size)
		dpcm->frac_pos -= dpcm->frac_buffer_size;
	while (dpcm->frac_period_rest <= delta) {
		dpcm->elapsed++;
		dpcm->frac_period_rest += dpcm->frac_period_size;
	}
	dpcm->frac_period_rest -= delta;
}

static int dummy_systimer_start(struct snd_pcm_substream *substream)
{
	struct dummy_systimer_pcm *dpcm = substream->runtime->private_data;
	spin_lock(&dpcm->lock);
	dpcm->base_time = jiffies;
	dummy_systimer_rearm(dpcm);
	spin_unlock(&dpcm->lock);
	return 0;
}

static int dummy_systimer_stop(struct snd_pcm_substream *substream)
{
	struct dummy_systimer_pcm *dpcm = substream->runtime->private_data;
	spin_lock(&dpcm->lock);
	del_timer(&dpcm->timer);
	spin_unlock(&dpcm->lock);
	return 0;
}

static int dummy_systimer_prepare(struct snd_pcm_substream *substream)
{
	struct snd_pcm_runtime *runtime = substream->runtime;
	struct dummy_systimer_pcm *dpcm = runtime->private_data;

	dpcm->frac_pos = 0;
	dpcm->rate = runtime->rate;
	dpcm->frac_buffer_size = runtime->buffer_size * HZ;
	dpcm->frac_period_size = runtime->period_size * HZ;
	dpcm->frac_period_rest = dpcm->frac_period_size;
	dpcm->elapsed = 0;

	return 0;
}

static void dummy_systimer_callback(unsigned long data)
{
	struct dummy_systimer_pcm *dpcm = (struct dummy_systimer_pcm *)data;
	unsigned long flags;
	int elapsed = 0;
	
	spin_lock_irqsave(&dpcm->lock, flags);
	dummy_systimer_update(dpcm);
	dummy_systimer_rearm(dpcm);
	elapsed = dpcm->elapsed;
	dpcm->elapsed = 0;
	spin_unlock_irqrestore(&dpcm->lock, flags);
	if (elapsed)
		snd_pcm_period_elapsed(dpcm->substream);
}

static snd_pcm_uframes_t
dummy_systimer_pointer(struct snd_pcm_substream *substream)
{
	struct dummy_systimer_pcm *dpcm = substream->runtime->private_data;
	snd_pcm_uframes_t pos;

	spin_lock(&dpcm->lock);
	dummy_systimer_update(dpcm);
	pos = dpcm->frac_pos / HZ;
	spin_unlock(&dpcm->lock);
	return pos;
}

static int dummy_systimer_create(struct snd_pcm_substream *substream)
{
	struct dummy_systimer_pcm *dpcm;

	dpcm = kzalloc(sizeof(*dpcm), GFP_KERNEL);
	if (!dpcm)
		return -ENOMEM;
	substream->runtime->private_data = dpcm;
	init_timer(&dpcm->timer);
	dpcm->timer.data = (unsigned long) dpcm;
	dpcm->timer.function = dummy_systimer_callback;
	spin_lock_init(&dpcm->lock);
	dpcm->substream = substream;
	return 0;
}

static void dummy_systimer_free(struct snd_pcm_substream *substream)
{
	kfree(substream->runtime->private_data);
}

static struct dummy_timer_ops dummy_systimer_ops = {
	.create =	dummy_systimer_create,
	.free =		dummy_systimer_free,
	.prepare =	dummy_systimer_prepare,
	.start =	dummy_systimer_start,
	.stop =		dummy_systimer_stop,
	.pointer =	dummy_systimer_pointer,
};

#ifdef CONFIG_HIGH_RES_TIMERS
/*
 * hrtimer interface
 */

struct dummy_hrtimer_pcm {
	ktime_t base_time;
	ktime_t period_time;
	atomic_t running;
	struct hrtimer timer;
	struct tasklet_struct tasklet;
	struct snd_pcm_substream *substream;
};

static void dummy_hrtimer_pcm_elapsed(unsigned long priv)
{
	struct dummy_hrtimer_pcm *dpcm = (struct dummy_hrtimer_pcm *)priv;
	if (atomic_read(&dpcm->running))
		snd_pcm_period_elapsed(dpcm->substream);
}

static enum hrtimer_restart dummy_hrtimer_callback(struct hrtimer *timer)
{
	struct dummy_hrtimer_pcm *dpcm;

	dpcm = container_of(timer, struct dummy_hrtimer_pcm, timer);
	if (!atomic_read(&dpcm->running))
		return HRTIMER_NORESTART;
	tasklet_schedule(&dpcm->tasklet);
	hrtimer_forward_now(timer, dpcm->period_time);
	return HRTIMER_RESTART;
}

static int dummy_hrtimer_start(struct snd_pcm_substream *substream)
{
	struct dummy_hrtimer_pcm *dpcm = substream->runtime->private_data;

	dpcm->base_time = hrtimer_cb_get_time(&dpcm->timer);
	hrtimer_start(&dpcm->timer, dpcm->period_time, HRTIMER_MODE_REL);
	atomic_set(&dpcm->running, 1);
	return 0;
}

static int dummy_hrtimer_stop(struct snd_pcm_substream *substream)
{
	struct dummy_hrtimer_pcm *dpcm = substream->runtime->private_data;

	atomic_set(&dpcm->running, 0);
	hrtimer_cancel(&dpcm->timer);
	return 0;
}

static inline void dummy_hrtimer_sync(struct dummy_hrtimer_pcm *dpcm)
{
	tasklet_kill(&dpcm->tasklet);
}

static snd_pcm_uframes_t
dummy_hrtimer_pointer(struct snd_pcm_substream *substream)
{
	struct snd_pcm_runtime *runtime = substream->runtime;
	struct dummy_hrtimer_pcm *dpcm = runtime->private_data;
	u64 delta;
	u32 pos;

	delta = ktime_us_delta(hrtimer_cb_get_time(&dpcm->timer),
			       dpcm->base_time);
	delta = div_u64(delta * runtime->rate + 999999, 1000000);
	div_u64_rem(delta, runtime->buffer_size, &pos);
	return pos;
}

static int dummy_hrtimer_prepare(struct snd_pcm_substream *substream)
{
	struct snd_pcm_runtime *runtime = substream->runtime;
	struct dummy_hrtimer_pcm *dpcm = runtime->private_data;
	unsigned int period, rate;
	long sec;
	unsigned long nsecs;

	dummy_hrtimer_sync(dpcm);
	period = runtime->period_size;
	rate = runtime->rate;
	sec = period / rate;
	period %= rate;
	nsecs = div_u64((u64)period * 1000000000UL + rate - 1, rate);
	dpcm->period_time = ktime_set(sec, nsecs);

	return 0;
}

static int dummy_hrtimer_create(struct snd_pcm_substream *substream)
{
	struct dummy_hrtimer_pcm *dpcm;

	dpcm = kzalloc(sizeof(*dpcm), GFP_KERNEL);
	if (!dpcm)
		return -ENOMEM;
	substream->runtime->private_data = dpcm;
	hrtimer_init(&dpcm->timer, CLOCK_MONOTONIC, HRTIMER_MODE_REL);
	dpcm->timer.function = dummy_hrtimer_callback;
	dpcm->substream = substream;
	atomic_set(&dpcm->running, 0);
	tasklet_init(&dpcm->tasklet, dummy_hrtimer_pcm_elapsed,
		     (unsigned long)dpcm);
	return 0;
}

static void dummy_hrtimer_free(struct snd_pcm_substream *substream)
{
	struct dummy_hrtimer_pcm *dpcm = substream->runtime->private_data;
	dummy_hrtimer_sync(dpcm);
	kfree(dpcm);
}

static struct dummy_timer_ops dummy_hrtimer_ops = {
	.create =	dummy_hrtimer_create,
	.free =		dummy_hrtimer_free,
	.prepare =	dummy_hrtimer_prepare,
	.start =	dummy_hrtimer_start,
	.stop =		dummy_hrtimer_stop,
	.pointer =	dummy_hrtimer_pointer,
};

#endif /* CONFIG_HIGH_RES_TIMERS */

/*
 * PCM interface
 */

static int dummy_pcm_trigger(struct snd_pcm_substream *substream, int cmd)
{
	struct snd_dummy *dummy = snd_pcm_substream_chip(substream);

	switch (cmd) {
	case SNDRV_PCM_TRIGGER_START:
	case SNDRV_PCM_TRIGGER_RESUME:
		return dummy->timer_ops->start(substream);
	case SNDRV_PCM_TRIGGER_STOP:
	case SNDRV_PCM_TRIGGER_SUSPEND:
		return dummy->timer_ops->stop(substream);
	}
	return -EINVAL;
}

static int dummy_pcm_prepare(struct snd_pcm_substream *substream)
{
	struct snd_dummy *dummy = snd_pcm_substream_chip(substream);

	return dummy->timer_ops->prepare(substream);
}

static snd_pcm_uframes_t dummy_pcm_pointer(struct snd_pcm_substream *substream)
{
	struct snd_dummy *dummy = snd_pcm_substream_chip(substream);

	return dummy->timer_ops->pointer(substream);
}

static struct snd_pcm_hardware dummy_pcm_hardware = {
	.info =			(SNDRV_PCM_INFO_MMAP |
				 SNDRV_PCM_INFO_INTERLEAVED |
				 SNDRV_PCM_INFO_RESUME |
				 SNDRV_PCM_INFO_MMAP_VALID),
	.formats =		USE_FORMATS,
	.rates =		USE_RATE,
	.rate_min =		USE_RATE_MIN,
	.rate_max =		USE_RATE_MAX,
	.channels_min =		USE_CHANNELS_MIN,
	.channels_max =		USE_CHANNELS_MAX,
	.buffer_bytes_max =	MAX_BUFFER_SIZE,
	.period_bytes_min =	MIN_PERIOD_SIZE,
	.period_bytes_max =	MAX_PERIOD_SIZE,
	.periods_min =		USE_PERIODS_MIN,
	.periods_max =		USE_PERIODS_MAX,
	.fifo_size =		0,
};

static int dummy_pcm_hw_params(struct snd_pcm_substream *substream,
			       struct snd_pcm_hw_params *hw_params)
{
	if (fake_buffer) {
		/* runtime->dma_bytes has to be set manually to allow mmap */
		substream->runtime->dma_bytes = params_buffer_bytes(hw_params);
		return 0;
	}
	return snd_pcm_lib_malloc_pages(substream,
					params_buffer_bytes(hw_params));
}

static int dummy_pcm_hw_free(struct snd_pcm_substream *substream)
{
	if (fake_buffer)
		return 0;
	return snd_pcm_lib_free_pages(substream);
}

static int dummy_pcm_open(struct snd_pcm_substream *substream)
{
	struct snd_dummy *dummy = snd_pcm_substream_chip(substream);
	struct dummy_model *model = dummy->model;
	struct snd_pcm_runtime *runtime = substream->runtime;
	int err;

	dummy->timer_ops = &dummy_systimer_ops;
#ifdef CONFIG_HIGH_RES_TIMERS
	if (hrtimer)
		dummy->timer_ops = &dummy_hrtimer_ops;
#endif

	err = dummy->timer_ops->create(substream);
	if (err < 0)
		return err;

	runtime->hw = dummy->pcm_hw;
	if (substream->pcm->device & 1) {
		runtime->hw.info &= ~SNDRV_PCM_INFO_INTERLEAVED;
		runtime->hw.info |= SNDRV_PCM_INFO_NONINTERLEAVED;
	}
	if (substream->pcm->device & 2)
		runtime->hw.info &= ~(SNDRV_PCM_INFO_MMAP |
				      SNDRV_PCM_INFO_MMAP_VALID);

	if (model == NULL)
		return 0;

	if (substream->stream == SNDRV_PCM_STREAM_PLAYBACK) {
		if (model->playback_constraints)
			err = model->playback_constraints(substream->runtime);
	} else {
		if (model->capture_constraints)
			err = model->capture_constraints(substream->runtime);
	}
	if (err < 0) {
		dummy->timer_ops->free(substream);
		return err;
	}
	return 0;
}

static int dummy_pcm_close(struct snd_pcm_substream *substream)
{
	struct snd_dummy *dummy = snd_pcm_substream_chip(substream);
	dummy->timer_ops->free(substream);
	return 0;
}

/*
 * dummy buffer handling
 */

static void *dummy_page[2];

static void free_fake_buffer(void)
{
	if (fake_buffer) {
		int i;
		for (i = 0; i < 2; i++)
			if (dummy_page[i]) {
				free_page((unsigned long)dummy_page[i]);
				dummy_page[i] = NULL;
			}
	}
}

static int alloc_fake_buffer(void)
{
	int i;

	if (!fake_buffer)
		return 0;
	for (i = 0; i < 2; i++) {
		dummy_page[i] = (void *)get_zeroed_page(GFP_KERNEL);
		if (!dummy_page[i]) {
			free_fake_buffer();
			return -ENOMEM;
		}
	}
	return 0;
}

static int dummy_pcm_copy(struct snd_pcm_substream *substream,
			  int channel, snd_pcm_uframes_t pos,
			  void __user *dst, snd_pcm_uframes_t count)
{
	return 0; /* do nothing */
}

static int dummy_pcm_silence(struct snd_pcm_substream *substream,
			     int channel, snd_pcm_uframes_t pos,
			     snd_pcm_uframes_t count)
{
	return 0; /* do nothing */
}

static struct page *dummy_pcm_page(struct snd_pcm_substream *substream,
				   unsigned long offset)
{
	return virt_to_page(dummy_page[substream->stream]); /* the same page */
}

static struct snd_pcm_ops dummy_pcm_ops = {
	.open =		dummy_pcm_open,
	.close =	dummy_pcm_close,
	.ioctl =	snd_pcm_lib_ioctl,
	.hw_params =	dummy_pcm_hw_params,
	.hw_free =	dummy_pcm_hw_free,
	.prepare =	dummy_pcm_prepare,
	.trigger =	dummy_pcm_trigger,
	.pointer =	dummy_pcm_pointer,
};

static struct snd_pcm_ops dummy_pcm_ops_no_buf = {
	.open =		dummy_pcm_open,
	.close =	dummy_pcm_close,
	.ioctl =	snd_pcm_lib_ioctl,
	.hw_params =	dummy_pcm_hw_params,
	.hw_free =	dummy_pcm_hw_free,
	.prepare =	dummy_pcm_prepare,
	.trigger =	dummy_pcm_trigger,
	.pointer =	dummy_pcm_pointer,
	.copy =		dummy_pcm_copy,
	.silence =	dummy_pcm_silence,
	.page =		dummy_pcm_page,
};

static int __devinit snd_card_dummy_pcm(struct snd_dummy *dummy, int device,
					int substreams)
{
	struct snd_pcm *pcm;
	struct snd_pcm_ops *ops;
	int err;

	err = snd_pcm_new(dummy->card, "Dummy PCM", device,
			       substreams, substreams, &pcm);
	if (err < 0)
		return err;
	dummy->pcm = pcm;
	if (fake_buffer)
		ops = &dummy_pcm_ops_no_buf;
	else
		ops = &dummy_pcm_ops;
	snd_pcm_set_ops(pcm, SNDRV_PCM_STREAM_PLAYBACK, ops);
	snd_pcm_set_ops(pcm, SNDRV_PCM_STREAM_CAPTURE, ops);
	pcm->private_data = dummy;
	pcm->info_flags = 0;
	strcpy(pcm->name, "Dummy PCM");
	if (!fake_buffer) {
		snd_pcm_lib_preallocate_pages_for_all(pcm,
			SNDRV_DMA_TYPE_CONTINUOUS,
			snd_dma_continuous_data(GFP_KERNEL),
			0, 64*1024);
	}
	return 0;
}

/*
 * mixer interface
 */

#define DUMMY_VOLUME(xname, xindex, addr) \
{ .iface = SNDRV_CTL_ELEM_IFACE_MIXER, \
  .access = SNDRV_CTL_ELEM_ACCESS_READWRITE | SNDRV_CTL_ELEM_ACCESS_TLV_READ, \
  .name = xname, .index = xindex, \
  .info = snd_dummy_volume_info, \
  .get = snd_dummy_volume_get, .put = snd_dummy_volume_put, \
  .private_value = addr, \
  .tlv = { .p = db_scale_dummy } }

static int snd_dummy_volume_info(struct snd_kcontrol *kcontrol,
				 struct snd_ctl_elem_info *uinfo)
{
	uinfo->type = SNDRV_CTL_ELEM_TYPE_INTEGER;
	uinfo->count = 2;
	uinfo->value.integer.min = -50;
	uinfo->value.integer.max = 100;
	return 0;
}
 
static int snd_dummy_volume_get(struct snd_kcontrol *kcontrol,
				struct snd_ctl_elem_value *ucontrol)
{
	struct snd_dummy *dummy = snd_kcontrol_chip(kcontrol);
	int addr = kcontrol->private_value;

	spin_lock_irq(&dummy->mixer_lock);
	ucontrol->value.integer.value[0] = dummy->mixer_volume[addr][0];
	ucontrol->value.integer.value[1] = dummy->mixer_volume[addr][1];
	spin_unlock_irq(&dummy->mixer_lock);
	return 0;
}

static int snd_dummy_volume_put(struct snd_kcontrol *kcontrol,
				struct snd_ctl_elem_value *ucontrol)
{
	struct snd_dummy *dummy = snd_kcontrol_chip(kcontrol);
	int change, addr = kcontrol->private_value;
	int left, right;

	left = ucontrol->value.integer.value[0];
	if (left < -50)
		left = -50;
	if (left > 100)
		left = 100;
	right = ucontrol->value.integer.value[1];
	if (right < -50)
		right = -50;
	if (right > 100)
		right = 100;
	spin_lock_irq(&dummy->mixer_lock);
	change = dummy->mixer_volume[addr][0] != left ||
	         dummy->mixer_volume[addr][1] != right;
	dummy->mixer_volume[addr][0] = left;
	dummy->mixer_volume[addr][1] = right;
	spin_unlock_irq(&dummy->mixer_lock);
	return change;
}

static const DECLARE_TLV_DB_SCALE(db_scale_dummy, -4500, 30, 0);

#define DUMMY_CAPSRC(xname, xindex, addr) \
{ .iface = SNDRV_CTL_ELEM_IFACE_MIXER, .name = xname, .index = xindex, \
  .info = snd_dummy_capsrc_info, \
  .get = snd_dummy_capsrc_get, .put = snd_dummy_capsrc_put, \
  .private_value = addr }

#define snd_dummy_capsrc_info	snd_ctl_boolean_stereo_info
 
static int snd_dummy_capsrc_get(struct snd_kcontrol *kcontrol,
				struct snd_ctl_elem_value *ucontrol)
{
	struct snd_dummy *dummy = snd_kcontrol_chip(kcontrol);
	int addr = kcontrol->private_value;

	spin_lock_irq(&dummy->mixer_lock);
	ucontrol->value.integer.value[0] = dummy->capture_source[addr][0];
	ucontrol->value.integer.value[1] = dummy->capture_source[addr][1];
	spin_unlock_irq(&dummy->mixer_lock);
	return 0;
}

static int snd_dummy_capsrc_put(struct snd_kcontrol *kcontrol, struct snd_ctl_elem_value *ucontrol)
{
	struct snd_dummy *dummy = snd_kcontrol_chip(kcontrol);
	int change, addr = kcontrol->private_value;
	int left, right;

	left = ucontrol->value.integer.value[0] & 1;
	right = ucontrol->value.integer.value[1] & 1;
	spin_lock_irq(&dummy->mixer_lock);
	change = dummy->capture_source[addr][0] != left &&
	         dummy->capture_source[addr][1] != right;
	dummy->capture_source[addr][0] = left;
	dummy->capture_source[addr][1] = right;
	spin_unlock_irq(&dummy->mixer_lock);
	return change;
}

static struct snd_kcontrol_new snd_dummy_controls[] = {
DUMMY_VOLUME("Master Volume", 0, MIXER_ADDR_MASTER),
DUMMY_CAPSRC("Master Capture Switch", 0, MIXER_ADDR_MASTER),
DUMMY_VOLUME("Synth Volume", 0, MIXER_ADDR_SYNTH),
DUMMY_CAPSRC("Synth Capture Switch", 0, MIXER_ADDR_SYNTH),
DUMMY_VOLUME("Line Volume", 0, MIXER_ADDR_LINE),
DUMMY_CAPSRC("Line Capture Switch", 0, MIXER_ADDR_LINE),
DUMMY_VOLUME("Mic Volume", 0, MIXER_ADDR_MIC),
DUMMY_CAPSRC("Mic Capture Switch", 0, MIXER_ADDR_MIC),
DUMMY_VOLUME("CD Volume", 0, MIXER_ADDR_CD),
DUMMY_CAPSRC("CD Capture Switch", 0, MIXER_ADDR_CD)
};

static int __devinit snd_card_dummy_new_mixer(struct snd_dummy *dummy)
{
	struct snd_card *card = dummy->card;
	unsigned int idx;
	int err;

	spin_lock_init(&dummy->mixer_lock);
	strcpy(card->mixername, "Dummy Mixer");

	for (idx = 0; idx < ARRAY_SIZE(snd_dummy_controls); idx++) {
		err = snd_ctl_add(card, snd_ctl_new1(&snd_dummy_controls[idx], dummy));
		if (err < 0)
			return err;
	}
	return 0;
}

#if defined(CONFIG_SND_DEBUG) && defined(CONFIG_PROC_FS)
/*
 * proc interface
 */
static void print_formats(struct snd_dummy *dummy,
			  struct snd_info_buffer *buffer)
{
	int i;

	for (i = 0; i < SNDRV_PCM_FORMAT_LAST; i++) {
		if (dummy->pcm_hw.formats & (1ULL << i))
			snd_iprintf(buffer, " %s", snd_pcm_format_name(i));
	}
}

static void print_rates(struct snd_dummy *dummy,
			struct snd_info_buffer *buffer)
{
	static int rates[] = {
		5512, 8000, 11025, 16000, 22050, 32000, 44100, 48000,
		64000, 88200, 96000, 176400, 192000,
	};
	int i;

	if (dummy->pcm_hw.rates & SNDRV_PCM_RATE_CONTINUOUS)
		snd_iprintf(buffer, " continuous");
	if (dummy->pcm_hw.rates & SNDRV_PCM_RATE_KNOT)
		snd_iprintf(buffer, " knot");
	for (i = 0; i < ARRAY_SIZE(rates); i++)
		if (dummy->pcm_hw.rates & (1 << i))
			snd_iprintf(buffer, " %d", rates[i]);
}

#define get_dummy_int_ptr(dummy, ofs) \
	(unsigned int *)((char *)&((dummy)->pcm_hw) + (ofs))
#define get_dummy_ll_ptr(dummy, ofs) \
	(unsigned long long *)((char *)&((dummy)->pcm_hw) + (ofs))

struct dummy_hw_field {
	const char *name;
	const char *format;
	unsigned int offset;
	unsigned int size;
};
#define FIELD_ENTRY(item, fmt) {		   \
	.name = #item,				   \
	.format = fmt,				   \
	.offset = offsetof(struct snd_pcm_hardware, item), \
	.size = sizeof(dummy_pcm_hardware.item) }

static struct dummy_hw_field fields[] = {
	FIELD_ENTRY(formats, "%#llx"),
	FIELD_ENTRY(rates, "%#x"),
	FIELD_ENTRY(rate_min, "%d"),
	FIELD_ENTRY(rate_max, "%d"),
	FIELD_ENTRY(channels_min, "%d"),
	FIELD_ENTRY(channels_max, "%d"),
	FIELD_ENTRY(buffer_bytes_max, "%ld"),
	FIELD_ENTRY(period_bytes_min, "%ld"),
	FIELD_ENTRY(period_bytes_max, "%ld"),
	FIELD_ENTRY(periods_min, "%d"),
	FIELD_ENTRY(periods_max, "%d"),
};

static void dummy_proc_read(struct snd_info_entry *entry,
			    struct snd_info_buffer *buffer)
{
	struct snd_dummy *dummy = entry->private_data;
	int i;

	for (i = 0; i < ARRAY_SIZE(fields); i++) {
		snd_iprintf(buffer, "%s ", fields[i].name);
		if (fields[i].size == sizeof(int))
			snd_iprintf(buffer, fields[i].format,
				*get_dummy_int_ptr(dummy, fields[i].offset));
		else
			snd_iprintf(buffer, fields[i].format,
				*get_dummy_ll_ptr(dummy, fields[i].offset));
		if (!strcmp(fields[i].name, "formats"))
			print_formats(dummy, buffer);
		else if (!strcmp(fields[i].name, "rates"))
			print_rates(dummy, buffer);
		snd_iprintf(buffer, "\n");
	}
}

static void dummy_proc_write(struct snd_info_entry *entry,
			     struct snd_info_buffer *buffer)
{
	struct snd_dummy *dummy = entry->private_data;
	char line[64];

	while (!snd_info_get_line(buffer, line, sizeof(line))) {
		char item[20];
		const char *ptr;
		unsigned long long val;
		int i;

		ptr = snd_info_get_str(item, line, sizeof(item));
		for (i = 0; i < ARRAY_SIZE(fields); i++) {
			if (!strcmp(item, fields[i].name))
				break;
		}
		if (i >= ARRAY_SIZE(fields))
			continue;
		snd_info_get_str(item, ptr, sizeof(item));
		if (strict_strtoull(item, 0, &val))
			continue;
		if (fields[i].size == sizeof(int))
			*get_dummy_int_ptr(dummy, fields[i].offset) = val;
		else
			*get_dummy_ll_ptr(dummy, fields[i].offset) = val;
	}
}

static void __devinit dummy_proc_init(struct snd_dummy *chip)
{
	struct snd_info_entry *entry;

	if (!snd_card_proc_new(chip->card, "dummy_pcm", &entry)) {
		snd_info_set_text_ops(entry, chip, dummy_proc_read);
		entry->c.text.write = dummy_proc_write;
		entry->mode |= S_IWUSR;
		entry->private_data = chip;
	}
}
#else
#define dummy_proc_init(x)
#endif /* CONFIG_SND_DEBUG && CONFIG_PROC_FS */

static int __devinit snd_dummy_probe(struct platform_device *devptr)
{
	struct snd_card *card;
	struct snd_dummy *dummy;
	struct dummy_model *m = NULL, **mdl;
	int idx, err;
	int dev = devptr->id;

	err = snd_card_create(index[dev], id[dev], THIS_MODULE,
			      sizeof(struct snd_dummy), &card);
	if (err < 0)
		return err;
	dummy = card->private_data;
	dummy->card = card;
	for (mdl = dummy_models; *mdl && model[dev]; mdl++) {
		if (strcmp(model[dev], (*mdl)->name) == 0) {
			printk(KERN_INFO
				"snd-dummy: Using model '%s' for card %i\n",
				(*mdl)->name, card->number);
			m = dummy->model = *mdl;
			break;
		}
	}
	for (idx = 0; idx < MAX_PCM_DEVICES && idx < pcm_devs[dev]; idx++) {
		if (pcm_substreams[dev] < 1)
			pcm_substreams[dev] = 1;
		if (pcm_substreams[dev] > MAX_PCM_SUBSTREAMS)
			pcm_substreams[dev] = MAX_PCM_SUBSTREAMS;
		err = snd_card_dummy_pcm(dummy, idx, pcm_substreams[dev]);
		if (err < 0)
			goto __nodev;
	}

	dummy->pcm_hw = dummy_pcm_hardware;
	if (m) {
		if (m->formats)
			dummy->pcm_hw.formats = m->formats;
		if (m->buffer_bytes_max)
			dummy->pcm_hw.buffer_bytes_max = m->buffer_bytes_max;
		if (m->period_bytes_min)
			dummy->pcm_hw.period_bytes_min = m->period_bytes_min;
		if (m->period_bytes_max)
			dummy->pcm_hw.period_bytes_max = m->period_bytes_max;
		if (m->periods_min)
			dummy->pcm_hw.periods_min = m->periods_min;
		if (m->periods_max)
			dummy->pcm_hw.periods_max = m->periods_max;
		if (m->rates)
			dummy->pcm_hw.rates = m->rates;
		if (m->rate_min)
			dummy->pcm_hw.rate_min = m->rate_min;
		if (m->rate_max)
			dummy->pcm_hw.rate_max = m->rate_max;
		if (m->channels_min)
			dummy->pcm_hw.channels_min = m->channels_min;
		if (m->channels_max)
			dummy->pcm_hw.channels_max = m->channels_max;
	}

	err = snd_card_dummy_new_mixer(dummy);
	if (err < 0)
		goto __nodev;
	strcpy(card->driver, "Dummy");
	strcpy(card->shortname, "Dummy");
	sprintf(card->longname, "Dummy %i", dev + 1);

	dummy_proc_init(dummy);

	snd_card_set_dev(card, &devptr->dev);

	err = snd_card_register(card);
	if (err == 0) {
		platform_set_drvdata(devptr, card);
		return 0;
	}
      __nodev:
	snd_card_free(card);
	return err;
}

static int __devexit snd_dummy_remove(struct platform_device *devptr)
{
	snd_card_free(platform_get_drvdata(devptr));
	platform_set_drvdata(devptr, NULL);
	return 0;
}

<<<<<<< HEAD
#ifdef CONFIG_PM
=======
#ifdef CONFIG_PM_SLEEP
>>>>>>> 9450d57e
static int snd_dummy_suspend(struct device *pdev)
{
	struct snd_card *card = dev_get_drvdata(pdev);
	struct snd_dummy *dummy = card->private_data;

	snd_power_change_state(card, SNDRV_CTL_POWER_D3hot);
	snd_pcm_suspend_all(dummy->pcm);
	return 0;
}
	
static int snd_dummy_resume(struct device *pdev)
{
	struct snd_card *card = dev_get_drvdata(pdev);

	snd_power_change_state(card, SNDRV_CTL_POWER_D0);
	return 0;
}

static SIMPLE_DEV_PM_OPS(snd_dummy_pm, snd_dummy_suspend, snd_dummy_resume);
#define SND_DUMMY_PM_OPS	&snd_dummy_pm
#else
#define SND_DUMMY_PM_OPS	NULL
#endif

#define SND_DUMMY_DRIVER	"snd_dummy"

static struct platform_driver snd_dummy_driver = {
	.probe		= snd_dummy_probe,
	.remove		= __devexit_p(snd_dummy_remove),
	.driver		= {
		.name	= SND_DUMMY_DRIVER,
		.owner	= THIS_MODULE,
		.pm	= SND_DUMMY_PM_OPS,
	},
};

static void snd_dummy_unregister_all(void)
{
	int i;

	for (i = 0; i < ARRAY_SIZE(devices); ++i)
		platform_device_unregister(devices[i]);
	platform_driver_unregister(&snd_dummy_driver);
	free_fake_buffer();
}

static int __init alsa_card_dummy_init(void)
{
	int i, cards, err;

	err = platform_driver_register(&snd_dummy_driver);
	if (err < 0)
		return err;

	err = alloc_fake_buffer();
	if (err < 0) {
		platform_driver_unregister(&snd_dummy_driver);
		return err;
	}

	cards = 0;
	for (i = 0; i < SNDRV_CARDS; i++) {
		struct platform_device *device;
		if (! enable[i])
			continue;
		device = platform_device_register_simple(SND_DUMMY_DRIVER,
							 i, NULL, 0);
		if (IS_ERR(device))
			continue;
		if (!platform_get_drvdata(device)) {
			platform_device_unregister(device);
			continue;
		}
		devices[i] = device;
		cards++;
	}
	if (!cards) {
#ifdef MODULE
		printk(KERN_ERR "Dummy soundcard not found or device busy\n");
#endif
		snd_dummy_unregister_all();
		return -ENODEV;
	}
	return 0;
}

static void __exit alsa_card_dummy_exit(void)
{
	snd_dummy_unregister_all();
}

module_init(alsa_card_dummy_init)
module_exit(alsa_card_dummy_exit)<|MERGE_RESOLUTION|>--- conflicted
+++ resolved
@@ -1064,11 +1064,7 @@
 	return 0;
 }
 
-<<<<<<< HEAD
-#ifdef CONFIG_PM
-=======
 #ifdef CONFIG_PM_SLEEP
->>>>>>> 9450d57e
 static int snd_dummy_suspend(struct device *pdev)
 {
 	struct snd_card *card = dev_get_drvdata(pdev);
