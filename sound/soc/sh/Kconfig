menu "SoC Audio support for SuperH"
	depends on SUPERH || ARCH_SHMOBILE

config SND_SOC_PCM_SH7760
	tristate "SoC Audio support for Renesas SH7760"
	depends on CPU_SUBTYPE_SH7760 && SH_DMABRG
	help
	  Enable this option for SH7760 AC97/I2S audio support.


##
## Audio unit modules
##

config SND_SOC_SH4_HAC
	tristate
	select AC97_BUS
	select SND_SOC_AC97_BUS

config SND_SOC_SH4_SSI
	tristate

config SND_SOC_SH4_FSI
	tristate "SH4 FSI support"
	select SND_SIMPLE_CARD
	help
	  This option enables FSI sound support

config SND_SOC_SH4_SIU
	tristate
	depends on (SUPERH || ARCH_SHMOBILE) && HAVE_CLK
	select DMA_ENGINE
	select DMADEVICES
	select SH_DMAE
	select FW_LOADER

config SND_SOC_RCAR
	tristate "R-Car series SRU/SCU/SSIU/SSI support"
	select SND_SIMPLE_CARD
<<<<<<< HEAD
	select RCAR_CLK_ADG
=======
	select REGMAP
>>>>>>> d8ec26d7
	help
	  This option enables R-Car SUR/SCU/SSIU/SSI sound support

##
## Boards
##

config SND_SH7760_AC97
	tristate "SH7760 AC97 sound support"
	depends on CPU_SUBTYPE_SH7760 && SND_SOC_PCM_SH7760
	select SND_SOC_SH4_HAC
	select SND_SOC_AC97_CODEC
	help
	  This option enables generic sound support for the first
	  AC97 unit of the SH7760.

config SND_SIU_MIGOR
	tristate "SIU sound support on Migo-R"
	depends on SH_MIGOR
	select SND_SOC_SH4_SIU
	select SND_SOC_WM8978
	help
	  This option enables sound support for the SH7722 Migo-R board

endmenu<|MERGE_RESOLUTION|>--- conflicted
+++ resolved
@@ -37,11 +37,7 @@
 config SND_SOC_RCAR
 	tristate "R-Car series SRU/SCU/SSIU/SSI support"
 	select SND_SIMPLE_CARD
-<<<<<<< HEAD
-	select RCAR_CLK_ADG
-=======
 	select REGMAP
->>>>>>> d8ec26d7
 	help
 	  This option enables R-Car SUR/SCU/SSIU/SSI sound support
 
