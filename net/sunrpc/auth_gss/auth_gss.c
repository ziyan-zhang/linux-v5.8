--- conflicted
+++ resolved
@@ -1976,7 +1976,6 @@
 		goto bad_seqno;
 	if (xdr_buf_subsegment(rcv_buf, &gss_data, offset, len))
 		goto unwrap_failed;
-<<<<<<< HEAD
 
 	/*
 	 * The xdr_stream now points to the beginning of the
@@ -1999,30 +1998,6 @@
 		goto unwrap_failed;
 	if (read_bytes_from_xdr_buf(rcv_buf, offset, mic.data, mic.len))
 		goto unwrap_failed;
-=======
-
-	/*
-	 * The xdr_stream now points to the beginning of the
-	 * upper layer payload, to be passed below to
-	 * rpcauth_unwrap_resp_decode(). The checksum, which
-	 * follows the upper layer payload in @rcv_buf, is
-	 * located and parsed without updating the xdr_stream.
-	 */
-
-	/* opaque checksum<>; */
-	offset += len;
-	if (xdr_decode_word(rcv_buf, offset, &len))
-		goto unwrap_failed;
-	offset += sizeof(__be32);
-	if (offset + len > rcv_buf->len)
-		goto unwrap_failed;
-	mic.len = len;
-	mic.data = kmalloc(len, GFP_NOFS);
-	if (!mic.data)
-		goto unwrap_failed;
-	if (read_bytes_from_xdr_buf(rcv_buf, offset, mic.data, mic.len))
-		goto unwrap_failed;
->>>>>>> 358c7c61
 
 	maj_stat = gss_verify_mic(ctx->gc_gss_ctx, &gss_data, &mic);
 	if (maj_stat == GSS_S_CONTEXT_EXPIRED)
