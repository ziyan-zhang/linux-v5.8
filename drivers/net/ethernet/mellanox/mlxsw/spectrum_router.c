/*
 * drivers/net/ethernet/mellanox/mlxsw/spectrum_router.c
 * Copyright (c) 2016-2017 Mellanox Technologies. All rights reserved.
 * Copyright (c) 2016 Jiri Pirko <jiri@mellanox.com>
 * Copyright (c) 2016 Ido Schimmel <idosch@mellanox.com>
 * Copyright (c) 2016 Yotam Gigi <yotamg@mellanox.com>
 * Copyright (c) 2017 Petr Machata <petrm@mellanox.com>
 *
 * Redistribution and use in source and binary forms, with or without
 * modification, are permitted provided that the following conditions are met:
 *
 * 1. Redistributions of source code must retain the above copyright
 *    notice, this list of conditions and the following disclaimer.
 * 2. Redistributions in binary form must reproduce the above copyright
 *    notice, this list of conditions and the following disclaimer in the
 *    documentation and/or other materials provided with the distribution.
 * 3. Neither the names of the copyright holders nor the names of its
 *    contributors may be used to endorse or promote products derived from
 *    this software without specific prior written permission.
 *
 * Alternatively, this software may be distributed under the terms of the
 * GNU General Public License ("GPL") version 2 as published by the Free
 * Software Foundation.
 *
 * THIS SOFTWARE IS PROVIDED BY THE COPYRIGHT HOLDERS AND CONTRIBUTORS "AS IS"
 * AND ANY EXPRESS OR IMPLIED WARRANTIES, INCLUDING, BUT NOT LIMITED TO, THE
 * IMPLIED WARRANTIES OF MERCHANTABILITY AND FITNESS FOR A PARTICULAR PURPOSE
 * ARE DISCLAIMED. IN NO EVENT SHALL THE COPYRIGHT OWNER OR CONTRIBUTORS BE
 * LIABLE FOR ANY DIRECT, INDIRECT, INCIDENTAL, SPECIAL, EXEMPLARY, OR
 * CONSEQUENTIAL DAMAGES (INCLUDING, BUT NOT LIMITED TO, PROCUREMENT OF
 * SUBSTITUTE GOODS OR SERVICES; LOSS OF USE, DATA, OR PROFITS; OR BUSINESS
 * INTERRUPTION) HOWEVER CAUSED AND ON ANY THEORY OF LIABILITY, WHETHER IN
 * CONTRACT, STRICT LIABILITY, OR TORT (INCLUDING NEGLIGENCE OR OTHERWISE)
 * ARISING IN ANY WAY OUT OF THE USE OF THIS SOFTWARE, EVEN IF ADVISED OF THE
 * POSSIBILITY OF SUCH DAMAGE.
 */

#include <linux/kernel.h>
#include <linux/types.h>
#include <linux/rhashtable.h>
#include <linux/bitops.h>
#include <linux/in6.h>
#include <linux/notifier.h>
#include <linux/inetdevice.h>
#include <linux/netdevice.h>
#include <linux/if_bridge.h>
#include <linux/socket.h>
#include <linux/route.h>
#include <linux/gcd.h>
#include <linux/random.h>
#include <net/netevent.h>
#include <net/neighbour.h>
#include <net/arp.h>
#include <net/ip_fib.h>
#include <net/ip6_fib.h>
#include <net/fib_rules.h>
#include <net/ip_tunnels.h>
#include <net/l3mdev.h>
#include <net/addrconf.h>
#include <net/ndisc.h>
#include <net/ipv6.h>
#include <net/fib_notifier.h>

#include "spectrum.h"
#include "core.h"
#include "reg.h"
#include "spectrum_cnt.h"
#include "spectrum_dpipe.h"
#include "spectrum_ipip.h"
#include "spectrum_mr.h"
#include "spectrum_mr_tcam.h"
#include "spectrum_router.h"

struct mlxsw_sp_fib;
struct mlxsw_sp_vr;
struct mlxsw_sp_lpm_tree;
struct mlxsw_sp_rif_ops;

struct mlxsw_sp_router {
	struct mlxsw_sp *mlxsw_sp;
	struct mlxsw_sp_rif **rifs;
	struct mlxsw_sp_vr *vrs;
	struct rhashtable neigh_ht;
	struct rhashtable nexthop_group_ht;
	struct rhashtable nexthop_ht;
	struct list_head nexthop_list;
	struct {
		/* One tree for each protocol: IPv4 and IPv6 */
		struct mlxsw_sp_lpm_tree *proto_trees[2];
		struct mlxsw_sp_lpm_tree *trees;
		unsigned int tree_count;
	} lpm;
	struct {
		struct delayed_work dw;
		unsigned long interval;	/* ms */
	} neighs_update;
	struct delayed_work nexthop_probe_dw;
#define MLXSW_SP_UNRESOLVED_NH_PROBE_INTERVAL 5000 /* ms */
	struct list_head nexthop_neighs_list;
	struct list_head ipip_list;
	bool aborted;
	struct notifier_block fib_nb;
	struct notifier_block netevent_nb;
	const struct mlxsw_sp_rif_ops **rif_ops_arr;
	const struct mlxsw_sp_ipip_ops **ipip_ops_arr;
};

struct mlxsw_sp_rif {
	struct list_head nexthop_list;
	struct list_head neigh_list;
	struct net_device *dev;
	struct mlxsw_sp_fid *fid;
	unsigned char addr[ETH_ALEN];
	int mtu;
	u16 rif_index;
	u16 vr_id;
	const struct mlxsw_sp_rif_ops *ops;
	struct mlxsw_sp *mlxsw_sp;

	unsigned int counter_ingress;
	bool counter_ingress_valid;
	unsigned int counter_egress;
	bool counter_egress_valid;
};

struct mlxsw_sp_rif_params {
	struct net_device *dev;
	union {
		u16 system_port;
		u16 lag_id;
	};
	u16 vid;
	bool lag;
};

struct mlxsw_sp_rif_subport {
	struct mlxsw_sp_rif common;
	union {
		u16 system_port;
		u16 lag_id;
	};
	u16 vid;
	bool lag;
};

struct mlxsw_sp_rif_ipip_lb {
	struct mlxsw_sp_rif common;
	struct mlxsw_sp_rif_ipip_lb_config lb_config;
	u16 ul_vr_id; /* Reserved for Spectrum-2. */
};

struct mlxsw_sp_rif_params_ipip_lb {
	struct mlxsw_sp_rif_params common;
	struct mlxsw_sp_rif_ipip_lb_config lb_config;
};

struct mlxsw_sp_rif_ops {
	enum mlxsw_sp_rif_type type;
	size_t rif_size;

	void (*setup)(struct mlxsw_sp_rif *rif,
		      const struct mlxsw_sp_rif_params *params);
	int (*configure)(struct mlxsw_sp_rif *rif);
	void (*deconfigure)(struct mlxsw_sp_rif *rif);
	struct mlxsw_sp_fid * (*fid_get)(struct mlxsw_sp_rif *rif);
};

static void mlxsw_sp_lpm_tree_hold(struct mlxsw_sp_lpm_tree *lpm_tree);
static void mlxsw_sp_lpm_tree_put(struct mlxsw_sp *mlxsw_sp,
				  struct mlxsw_sp_lpm_tree *lpm_tree);
static int mlxsw_sp_vr_lpm_tree_bind(struct mlxsw_sp *mlxsw_sp,
				     const struct mlxsw_sp_fib *fib,
				     u8 tree_id);
static int mlxsw_sp_vr_lpm_tree_unbind(struct mlxsw_sp *mlxsw_sp,
				       const struct mlxsw_sp_fib *fib);

static unsigned int *
mlxsw_sp_rif_p_counter_get(struct mlxsw_sp_rif *rif,
			   enum mlxsw_sp_rif_counter_dir dir)
{
	switch (dir) {
	case MLXSW_SP_RIF_COUNTER_EGRESS:
		return &rif->counter_egress;
	case MLXSW_SP_RIF_COUNTER_INGRESS:
		return &rif->counter_ingress;
	}
	return NULL;
}

static bool
mlxsw_sp_rif_counter_valid_get(struct mlxsw_sp_rif *rif,
			       enum mlxsw_sp_rif_counter_dir dir)
{
	switch (dir) {
	case MLXSW_SP_RIF_COUNTER_EGRESS:
		return rif->counter_egress_valid;
	case MLXSW_SP_RIF_COUNTER_INGRESS:
		return rif->counter_ingress_valid;
	}
	return false;
}

static void
mlxsw_sp_rif_counter_valid_set(struct mlxsw_sp_rif *rif,
			       enum mlxsw_sp_rif_counter_dir dir,
			       bool valid)
{
	switch (dir) {
	case MLXSW_SP_RIF_COUNTER_EGRESS:
		rif->counter_egress_valid = valid;
		break;
	case MLXSW_SP_RIF_COUNTER_INGRESS:
		rif->counter_ingress_valid = valid;
		break;
	}
}

static int mlxsw_sp_rif_counter_edit(struct mlxsw_sp *mlxsw_sp, u16 rif_index,
				     unsigned int counter_index, bool enable,
				     enum mlxsw_sp_rif_counter_dir dir)
{
	char ritr_pl[MLXSW_REG_RITR_LEN];
	bool is_egress = false;
	int err;

	if (dir == MLXSW_SP_RIF_COUNTER_EGRESS)
		is_egress = true;
	mlxsw_reg_ritr_rif_pack(ritr_pl, rif_index);
	err = mlxsw_reg_query(mlxsw_sp->core, MLXSW_REG(ritr), ritr_pl);
	if (err)
		return err;

	mlxsw_reg_ritr_counter_pack(ritr_pl, counter_index, enable,
				    is_egress);
	return mlxsw_reg_write(mlxsw_sp->core, MLXSW_REG(ritr), ritr_pl);
}

int mlxsw_sp_rif_counter_value_get(struct mlxsw_sp *mlxsw_sp,
				   struct mlxsw_sp_rif *rif,
				   enum mlxsw_sp_rif_counter_dir dir, u64 *cnt)
{
	char ricnt_pl[MLXSW_REG_RICNT_LEN];
	unsigned int *p_counter_index;
	bool valid;
	int err;

	valid = mlxsw_sp_rif_counter_valid_get(rif, dir);
	if (!valid)
		return -EINVAL;

	p_counter_index = mlxsw_sp_rif_p_counter_get(rif, dir);
	if (!p_counter_index)
		return -EINVAL;
	mlxsw_reg_ricnt_pack(ricnt_pl, *p_counter_index,
			     MLXSW_REG_RICNT_OPCODE_NOP);
	err = mlxsw_reg_query(mlxsw_sp->core, MLXSW_REG(ricnt), ricnt_pl);
	if (err)
		return err;
	*cnt = mlxsw_reg_ricnt_good_unicast_packets_get(ricnt_pl);
	return 0;
}

static int mlxsw_sp_rif_counter_clear(struct mlxsw_sp *mlxsw_sp,
				      unsigned int counter_index)
{
	char ricnt_pl[MLXSW_REG_RICNT_LEN];

	mlxsw_reg_ricnt_pack(ricnt_pl, counter_index,
			     MLXSW_REG_RICNT_OPCODE_CLEAR);
	return mlxsw_reg_write(mlxsw_sp->core, MLXSW_REG(ricnt), ricnt_pl);
}

int mlxsw_sp_rif_counter_alloc(struct mlxsw_sp *mlxsw_sp,
			       struct mlxsw_sp_rif *rif,
			       enum mlxsw_sp_rif_counter_dir dir)
{
	unsigned int *p_counter_index;
	int err;

	p_counter_index = mlxsw_sp_rif_p_counter_get(rif, dir);
	if (!p_counter_index)
		return -EINVAL;
	err = mlxsw_sp_counter_alloc(mlxsw_sp, MLXSW_SP_COUNTER_SUB_POOL_RIF,
				     p_counter_index);
	if (err)
		return err;

	err = mlxsw_sp_rif_counter_clear(mlxsw_sp, *p_counter_index);
	if (err)
		goto err_counter_clear;

	err = mlxsw_sp_rif_counter_edit(mlxsw_sp, rif->rif_index,
					*p_counter_index, true, dir);
	if (err)
		goto err_counter_edit;
	mlxsw_sp_rif_counter_valid_set(rif, dir, true);
	return 0;

err_counter_edit:
err_counter_clear:
	mlxsw_sp_counter_free(mlxsw_sp, MLXSW_SP_COUNTER_SUB_POOL_RIF,
			      *p_counter_index);
	return err;
}

void mlxsw_sp_rif_counter_free(struct mlxsw_sp *mlxsw_sp,
			       struct mlxsw_sp_rif *rif,
			       enum mlxsw_sp_rif_counter_dir dir)
{
	unsigned int *p_counter_index;

	if (!mlxsw_sp_rif_counter_valid_get(rif, dir))
		return;

	p_counter_index = mlxsw_sp_rif_p_counter_get(rif, dir);
	if (WARN_ON(!p_counter_index))
		return;
	mlxsw_sp_rif_counter_edit(mlxsw_sp, rif->rif_index,
				  *p_counter_index, false, dir);
	mlxsw_sp_counter_free(mlxsw_sp, MLXSW_SP_COUNTER_SUB_POOL_RIF,
			      *p_counter_index);
	mlxsw_sp_rif_counter_valid_set(rif, dir, false);
}

static void mlxsw_sp_rif_counters_alloc(struct mlxsw_sp_rif *rif)
{
	struct mlxsw_sp *mlxsw_sp = rif->mlxsw_sp;
	struct devlink *devlink;

	devlink = priv_to_devlink(mlxsw_sp->core);
	if (!devlink_dpipe_table_counter_enabled(devlink,
						 MLXSW_SP_DPIPE_TABLE_NAME_ERIF))
		return;
	mlxsw_sp_rif_counter_alloc(mlxsw_sp, rif, MLXSW_SP_RIF_COUNTER_EGRESS);
}

static void mlxsw_sp_rif_counters_free(struct mlxsw_sp_rif *rif)
{
	struct mlxsw_sp *mlxsw_sp = rif->mlxsw_sp;

	mlxsw_sp_rif_counter_free(mlxsw_sp, rif, MLXSW_SP_RIF_COUNTER_EGRESS);
}

static struct mlxsw_sp_rif *
mlxsw_sp_rif_find_by_dev(const struct mlxsw_sp *mlxsw_sp,
			 const struct net_device *dev);

#define MLXSW_SP_PREFIX_COUNT (sizeof(struct in6_addr) * BITS_PER_BYTE + 1)

struct mlxsw_sp_prefix_usage {
	DECLARE_BITMAP(b, MLXSW_SP_PREFIX_COUNT);
};

#define mlxsw_sp_prefix_usage_for_each(prefix, prefix_usage) \
	for_each_set_bit(prefix, (prefix_usage)->b, MLXSW_SP_PREFIX_COUNT)

static bool
mlxsw_sp_prefix_usage_eq(struct mlxsw_sp_prefix_usage *prefix_usage1,
			 struct mlxsw_sp_prefix_usage *prefix_usage2)
{
	return !memcmp(prefix_usage1, prefix_usage2, sizeof(*prefix_usage1));
}

static void
mlxsw_sp_prefix_usage_cpy(struct mlxsw_sp_prefix_usage *prefix_usage1,
			  struct mlxsw_sp_prefix_usage *prefix_usage2)
{
	memcpy(prefix_usage1, prefix_usage2, sizeof(*prefix_usage1));
}

static void
mlxsw_sp_prefix_usage_set(struct mlxsw_sp_prefix_usage *prefix_usage,
			  unsigned char prefix_len)
{
	set_bit(prefix_len, prefix_usage->b);
}

static void
mlxsw_sp_prefix_usage_clear(struct mlxsw_sp_prefix_usage *prefix_usage,
			    unsigned char prefix_len)
{
	clear_bit(prefix_len, prefix_usage->b);
}

struct mlxsw_sp_fib_key {
	unsigned char addr[sizeof(struct in6_addr)];
	unsigned char prefix_len;
};

enum mlxsw_sp_fib_entry_type {
	MLXSW_SP_FIB_ENTRY_TYPE_REMOTE,
	MLXSW_SP_FIB_ENTRY_TYPE_LOCAL,
	MLXSW_SP_FIB_ENTRY_TYPE_TRAP,

	/* This is a special case of local delivery, where a packet should be
	 * decapsulated on reception. Note that there is no corresponding ENCAP,
	 * because that's a type of next hop, not of FIB entry. (There can be
	 * several next hops in a REMOTE entry, and some of them may be
	 * encapsulating entries.)
	 */
	MLXSW_SP_FIB_ENTRY_TYPE_IPIP_DECAP,
};

struct mlxsw_sp_nexthop_group;

struct mlxsw_sp_fib_node {
	struct list_head entry_list;
	struct list_head list;
	struct rhash_head ht_node;
	struct mlxsw_sp_fib *fib;
	struct mlxsw_sp_fib_key key;
};

struct mlxsw_sp_fib_entry_decap {
	struct mlxsw_sp_ipip_entry *ipip_entry;
	u32 tunnel_index;
};

struct mlxsw_sp_fib_entry {
	struct list_head list;
	struct mlxsw_sp_fib_node *fib_node;
	enum mlxsw_sp_fib_entry_type type;
	struct list_head nexthop_group_node;
	struct mlxsw_sp_nexthop_group *nh_group;
	struct mlxsw_sp_fib_entry_decap decap; /* Valid for decap entries. */
};

struct mlxsw_sp_fib4_entry {
	struct mlxsw_sp_fib_entry common;
	u32 tb_id;
	u32 prio;
	u8 tos;
	u8 type;
};

struct mlxsw_sp_fib6_entry {
	struct mlxsw_sp_fib_entry common;
	struct list_head rt6_list;
	unsigned int nrt6;
};

struct mlxsw_sp_rt6 {
	struct list_head list;
	struct rt6_info *rt;
};

struct mlxsw_sp_lpm_tree {
	u8 id; /* tree ID */
	unsigned int ref_count;
	enum mlxsw_sp_l3proto proto;
	unsigned long prefix_ref_count[MLXSW_SP_PREFIX_COUNT];
	struct mlxsw_sp_prefix_usage prefix_usage;
};

struct mlxsw_sp_fib {
	struct rhashtable ht;
	struct list_head node_list;
	struct mlxsw_sp_vr *vr;
	struct mlxsw_sp_lpm_tree *lpm_tree;
	enum mlxsw_sp_l3proto proto;
};

struct mlxsw_sp_vr {
	u16 id; /* virtual router ID */
	u32 tb_id; /* kernel fib table id */
	unsigned int rif_count;
	struct mlxsw_sp_fib *fib4;
	struct mlxsw_sp_fib *fib6;
	struct mlxsw_sp_mr_table *mr4_table;
};

static const struct rhashtable_params mlxsw_sp_fib_ht_params;

static struct mlxsw_sp_fib *mlxsw_sp_fib_create(struct mlxsw_sp *mlxsw_sp,
						struct mlxsw_sp_vr *vr,
						enum mlxsw_sp_l3proto proto)
{
	struct mlxsw_sp_lpm_tree *lpm_tree;
	struct mlxsw_sp_fib *fib;
	int err;

	lpm_tree = mlxsw_sp->router->lpm.proto_trees[proto];
	fib = kzalloc(sizeof(*fib), GFP_KERNEL);
	if (!fib)
		return ERR_PTR(-ENOMEM);
	err = rhashtable_init(&fib->ht, &mlxsw_sp_fib_ht_params);
	if (err)
		goto err_rhashtable_init;
	INIT_LIST_HEAD(&fib->node_list);
	fib->proto = proto;
	fib->vr = vr;
	fib->lpm_tree = lpm_tree;
	mlxsw_sp_lpm_tree_hold(lpm_tree);
	err = mlxsw_sp_vr_lpm_tree_bind(mlxsw_sp, fib, lpm_tree->id);
	if (err)
		goto err_lpm_tree_bind;
	return fib;

err_lpm_tree_bind:
	mlxsw_sp_lpm_tree_put(mlxsw_sp, lpm_tree);
err_rhashtable_init:
	kfree(fib);
	return ERR_PTR(err);
}

static void mlxsw_sp_fib_destroy(struct mlxsw_sp *mlxsw_sp,
				 struct mlxsw_sp_fib *fib)
{
	mlxsw_sp_vr_lpm_tree_unbind(mlxsw_sp, fib);
	mlxsw_sp_lpm_tree_put(mlxsw_sp, fib->lpm_tree);
	WARN_ON(!list_empty(&fib->node_list));
	rhashtable_destroy(&fib->ht);
	kfree(fib);
}

static struct mlxsw_sp_lpm_tree *
mlxsw_sp_lpm_tree_find_unused(struct mlxsw_sp *mlxsw_sp)
{
	static struct mlxsw_sp_lpm_tree *lpm_tree;
	int i;

	for (i = 0; i < mlxsw_sp->router->lpm.tree_count; i++) {
		lpm_tree = &mlxsw_sp->router->lpm.trees[i];
		if (lpm_tree->ref_count == 0)
			return lpm_tree;
	}
	return NULL;
}

static int mlxsw_sp_lpm_tree_alloc(struct mlxsw_sp *mlxsw_sp,
				   struct mlxsw_sp_lpm_tree *lpm_tree)
{
	char ralta_pl[MLXSW_REG_RALTA_LEN];

	mlxsw_reg_ralta_pack(ralta_pl, true,
			     (enum mlxsw_reg_ralxx_protocol) lpm_tree->proto,
			     lpm_tree->id);
	return mlxsw_reg_write(mlxsw_sp->core, MLXSW_REG(ralta), ralta_pl);
}

static void mlxsw_sp_lpm_tree_free(struct mlxsw_sp *mlxsw_sp,
				   struct mlxsw_sp_lpm_tree *lpm_tree)
{
	char ralta_pl[MLXSW_REG_RALTA_LEN];

	mlxsw_reg_ralta_pack(ralta_pl, false,
			     (enum mlxsw_reg_ralxx_protocol) lpm_tree->proto,
			     lpm_tree->id);
	mlxsw_reg_write(mlxsw_sp->core, MLXSW_REG(ralta), ralta_pl);
}

static int
mlxsw_sp_lpm_tree_left_struct_set(struct mlxsw_sp *mlxsw_sp,
				  struct mlxsw_sp_prefix_usage *prefix_usage,
				  struct mlxsw_sp_lpm_tree *lpm_tree)
{
	char ralst_pl[MLXSW_REG_RALST_LEN];
	u8 root_bin = 0;
	u8 prefix;
	u8 last_prefix = MLXSW_REG_RALST_BIN_NO_CHILD;

	mlxsw_sp_prefix_usage_for_each(prefix, prefix_usage)
		root_bin = prefix;

	mlxsw_reg_ralst_pack(ralst_pl, root_bin, lpm_tree->id);
	mlxsw_sp_prefix_usage_for_each(prefix, prefix_usage) {
		if (prefix == 0)
			continue;
		mlxsw_reg_ralst_bin_pack(ralst_pl, prefix, last_prefix,
					 MLXSW_REG_RALST_BIN_NO_CHILD);
		last_prefix = prefix;
	}
	return mlxsw_reg_write(mlxsw_sp->core, MLXSW_REG(ralst), ralst_pl);
}

static struct mlxsw_sp_lpm_tree *
mlxsw_sp_lpm_tree_create(struct mlxsw_sp *mlxsw_sp,
			 struct mlxsw_sp_prefix_usage *prefix_usage,
			 enum mlxsw_sp_l3proto proto)
{
	struct mlxsw_sp_lpm_tree *lpm_tree;
	int err;

	lpm_tree = mlxsw_sp_lpm_tree_find_unused(mlxsw_sp);
	if (!lpm_tree)
		return ERR_PTR(-EBUSY);
	lpm_tree->proto = proto;
	err = mlxsw_sp_lpm_tree_alloc(mlxsw_sp, lpm_tree);
	if (err)
		return ERR_PTR(err);

	err = mlxsw_sp_lpm_tree_left_struct_set(mlxsw_sp, prefix_usage,
						lpm_tree);
	if (err)
		goto err_left_struct_set;
	memcpy(&lpm_tree->prefix_usage, prefix_usage,
	       sizeof(lpm_tree->prefix_usage));
	memset(&lpm_tree->prefix_ref_count, 0,
	       sizeof(lpm_tree->prefix_ref_count));
	lpm_tree->ref_count = 1;
	return lpm_tree;

err_left_struct_set:
	mlxsw_sp_lpm_tree_free(mlxsw_sp, lpm_tree);
	return ERR_PTR(err);
}

static void mlxsw_sp_lpm_tree_destroy(struct mlxsw_sp *mlxsw_sp,
				      struct mlxsw_sp_lpm_tree *lpm_tree)
{
	mlxsw_sp_lpm_tree_free(mlxsw_sp, lpm_tree);
}

static struct mlxsw_sp_lpm_tree *
mlxsw_sp_lpm_tree_get(struct mlxsw_sp *mlxsw_sp,
		      struct mlxsw_sp_prefix_usage *prefix_usage,
		      enum mlxsw_sp_l3proto proto)
{
	struct mlxsw_sp_lpm_tree *lpm_tree;
	int i;

	for (i = 0; i < mlxsw_sp->router->lpm.tree_count; i++) {
		lpm_tree = &mlxsw_sp->router->lpm.trees[i];
		if (lpm_tree->ref_count != 0 &&
		    lpm_tree->proto == proto &&
		    mlxsw_sp_prefix_usage_eq(&lpm_tree->prefix_usage,
					     prefix_usage)) {
			mlxsw_sp_lpm_tree_hold(lpm_tree);
			return lpm_tree;
		}
	}
	return mlxsw_sp_lpm_tree_create(mlxsw_sp, prefix_usage, proto);
}

static void mlxsw_sp_lpm_tree_hold(struct mlxsw_sp_lpm_tree *lpm_tree)
{
	lpm_tree->ref_count++;
}

static void mlxsw_sp_lpm_tree_put(struct mlxsw_sp *mlxsw_sp,
				  struct mlxsw_sp_lpm_tree *lpm_tree)
{
	if (--lpm_tree->ref_count == 0)
		mlxsw_sp_lpm_tree_destroy(mlxsw_sp, lpm_tree);
}

#define MLXSW_SP_LPM_TREE_MIN 1 /* tree 0 is reserved */

static int mlxsw_sp_lpm_init(struct mlxsw_sp *mlxsw_sp)
{
	struct mlxsw_sp_prefix_usage req_prefix_usage = {{ 0 } };
	struct mlxsw_sp_lpm_tree *lpm_tree;
	u64 max_trees;
	int err, i;

	if (!MLXSW_CORE_RES_VALID(mlxsw_sp->core, MAX_LPM_TREES))
		return -EIO;

	max_trees = MLXSW_CORE_RES_GET(mlxsw_sp->core, MAX_LPM_TREES);
	mlxsw_sp->router->lpm.tree_count = max_trees - MLXSW_SP_LPM_TREE_MIN;
	mlxsw_sp->router->lpm.trees = kcalloc(mlxsw_sp->router->lpm.tree_count,
					     sizeof(struct mlxsw_sp_lpm_tree),
					     GFP_KERNEL);
	if (!mlxsw_sp->router->lpm.trees)
		return -ENOMEM;

	for (i = 0; i < mlxsw_sp->router->lpm.tree_count; i++) {
		lpm_tree = &mlxsw_sp->router->lpm.trees[i];
		lpm_tree->id = i + MLXSW_SP_LPM_TREE_MIN;
	}

	lpm_tree = mlxsw_sp_lpm_tree_get(mlxsw_sp, &req_prefix_usage,
					 MLXSW_SP_L3_PROTO_IPV4);
	if (IS_ERR(lpm_tree)) {
		err = PTR_ERR(lpm_tree);
		goto err_ipv4_tree_get;
	}
	mlxsw_sp->router->lpm.proto_trees[MLXSW_SP_L3_PROTO_IPV4] = lpm_tree;

	lpm_tree = mlxsw_sp_lpm_tree_get(mlxsw_sp, &req_prefix_usage,
					 MLXSW_SP_L3_PROTO_IPV6);
	if (IS_ERR(lpm_tree)) {
		err = PTR_ERR(lpm_tree);
		goto err_ipv6_tree_get;
	}
	mlxsw_sp->router->lpm.proto_trees[MLXSW_SP_L3_PROTO_IPV6] = lpm_tree;

	return 0;

err_ipv6_tree_get:
	lpm_tree = mlxsw_sp->router->lpm.proto_trees[MLXSW_SP_L3_PROTO_IPV4];
	mlxsw_sp_lpm_tree_put(mlxsw_sp, lpm_tree);
err_ipv4_tree_get:
	kfree(mlxsw_sp->router->lpm.trees);
	return err;
}

static void mlxsw_sp_lpm_fini(struct mlxsw_sp *mlxsw_sp)
{
	struct mlxsw_sp_lpm_tree *lpm_tree;

	lpm_tree = mlxsw_sp->router->lpm.proto_trees[MLXSW_SP_L3_PROTO_IPV6];
	mlxsw_sp_lpm_tree_put(mlxsw_sp, lpm_tree);

	lpm_tree = mlxsw_sp->router->lpm.proto_trees[MLXSW_SP_L3_PROTO_IPV4];
	mlxsw_sp_lpm_tree_put(mlxsw_sp, lpm_tree);

	kfree(mlxsw_sp->router->lpm.trees);
}

static bool mlxsw_sp_vr_is_used(const struct mlxsw_sp_vr *vr)
{
	return !!vr->fib4 || !!vr->fib6 || !!vr->mr4_table;
}

static struct mlxsw_sp_vr *mlxsw_sp_vr_find_unused(struct mlxsw_sp *mlxsw_sp)
{
	struct mlxsw_sp_vr *vr;
	int i;

	for (i = 0; i < MLXSW_CORE_RES_GET(mlxsw_sp->core, MAX_VRS); i++) {
		vr = &mlxsw_sp->router->vrs[i];
		if (!mlxsw_sp_vr_is_used(vr))
			return vr;
	}
	return NULL;
}

static int mlxsw_sp_vr_lpm_tree_bind(struct mlxsw_sp *mlxsw_sp,
				     const struct mlxsw_sp_fib *fib, u8 tree_id)
{
	char raltb_pl[MLXSW_REG_RALTB_LEN];

	mlxsw_reg_raltb_pack(raltb_pl, fib->vr->id,
			     (enum mlxsw_reg_ralxx_protocol) fib->proto,
			     tree_id);
	return mlxsw_reg_write(mlxsw_sp->core, MLXSW_REG(raltb), raltb_pl);
}

static int mlxsw_sp_vr_lpm_tree_unbind(struct mlxsw_sp *mlxsw_sp,
				       const struct mlxsw_sp_fib *fib)
{
	char raltb_pl[MLXSW_REG_RALTB_LEN];

	/* Bind to tree 0 which is default */
	mlxsw_reg_raltb_pack(raltb_pl, fib->vr->id,
			     (enum mlxsw_reg_ralxx_protocol) fib->proto, 0);
	return mlxsw_reg_write(mlxsw_sp->core, MLXSW_REG(raltb), raltb_pl);
}

static u32 mlxsw_sp_fix_tb_id(u32 tb_id)
{
	/* For our purpose, squash main, default and local tables into one */
	if (tb_id == RT_TABLE_LOCAL || tb_id == RT_TABLE_DEFAULT)
		tb_id = RT_TABLE_MAIN;
	return tb_id;
}

static struct mlxsw_sp_vr *mlxsw_sp_vr_find(struct mlxsw_sp *mlxsw_sp,
					    u32 tb_id)
{
	struct mlxsw_sp_vr *vr;
	int i;

	tb_id = mlxsw_sp_fix_tb_id(tb_id);

	for (i = 0; i < MLXSW_CORE_RES_GET(mlxsw_sp->core, MAX_VRS); i++) {
		vr = &mlxsw_sp->router->vrs[i];
		if (mlxsw_sp_vr_is_used(vr) && vr->tb_id == tb_id)
			return vr;
	}
	return NULL;
}

static struct mlxsw_sp_fib *mlxsw_sp_vr_fib(const struct mlxsw_sp_vr *vr,
					    enum mlxsw_sp_l3proto proto)
{
	switch (proto) {
	case MLXSW_SP_L3_PROTO_IPV4:
		return vr->fib4;
	case MLXSW_SP_L3_PROTO_IPV6:
		return vr->fib6;
	}
	return NULL;
}

static struct mlxsw_sp_vr *mlxsw_sp_vr_create(struct mlxsw_sp *mlxsw_sp,
					      u32 tb_id,
					      struct netlink_ext_ack *extack)
{
	struct mlxsw_sp_mr_table *mr4_table;
	struct mlxsw_sp_fib *fib4;
	struct mlxsw_sp_fib *fib6;
	struct mlxsw_sp_vr *vr;
	int err;

	vr = mlxsw_sp_vr_find_unused(mlxsw_sp);
	if (!vr) {
		NL_SET_ERR_MSG(extack, "spectrum: Exceeded number of supported virtual routers");
		return ERR_PTR(-EBUSY);
	}
<<<<<<< HEAD
	vr->fib4 = mlxsw_sp_fib_create(vr, MLXSW_SP_L3_PROTO_IPV4);
	if (IS_ERR(vr->fib4))
		return ERR_CAST(vr->fib4);
	vr->fib6 = mlxsw_sp_fib_create(vr, MLXSW_SP_L3_PROTO_IPV6);
	if (IS_ERR(vr->fib6)) {
		err = PTR_ERR(vr->fib6);
		goto err_fib6_create;
	}
	vr->mr4_table = mlxsw_sp_mr_table_create(mlxsw_sp, vr->id,
						 MLXSW_SP_L3_PROTO_IPV4);
	if (IS_ERR(vr->mr4_table)) {
		err = PTR_ERR(vr->mr4_table);
		goto err_mr_table_create;
	}
=======
	fib4 = mlxsw_sp_fib_create(mlxsw_sp, vr, MLXSW_SP_L3_PROTO_IPV4);
	if (IS_ERR(fib4))
		return ERR_CAST(fib4);
	fib6 = mlxsw_sp_fib_create(mlxsw_sp, vr, MLXSW_SP_L3_PROTO_IPV6);
	if (IS_ERR(fib6)) {
		err = PTR_ERR(fib6);
		goto err_fib6_create;
	}
	mr4_table = mlxsw_sp_mr_table_create(mlxsw_sp, vr->id,
					     MLXSW_SP_L3_PROTO_IPV4);
	if (IS_ERR(mr4_table)) {
		err = PTR_ERR(mr4_table);
		goto err_mr_table_create;
	}
	vr->fib4 = fib4;
	vr->fib6 = fib6;
	vr->mr4_table = mr4_table;
>>>>>>> 661e50bc
	vr->tb_id = tb_id;
	return vr;

err_mr_table_create:
<<<<<<< HEAD
	mlxsw_sp_fib_destroy(vr->fib6);
	vr->fib6 = NULL;
=======
	mlxsw_sp_fib_destroy(mlxsw_sp, fib6);
>>>>>>> 661e50bc
err_fib6_create:
	mlxsw_sp_fib_destroy(mlxsw_sp, fib4);
	return ERR_PTR(err);
}

static void mlxsw_sp_vr_destroy(struct mlxsw_sp *mlxsw_sp,
				struct mlxsw_sp_vr *vr)
{
	mlxsw_sp_mr_table_destroy(vr->mr4_table);
	vr->mr4_table = NULL;
<<<<<<< HEAD
	mlxsw_sp_fib_destroy(vr->fib6);
=======
	mlxsw_sp_fib_destroy(mlxsw_sp, vr->fib6);
>>>>>>> 661e50bc
	vr->fib6 = NULL;
	mlxsw_sp_fib_destroy(mlxsw_sp, vr->fib4);
	vr->fib4 = NULL;
}

static struct mlxsw_sp_vr *mlxsw_sp_vr_get(struct mlxsw_sp *mlxsw_sp, u32 tb_id,
					   struct netlink_ext_ack *extack)
{
	struct mlxsw_sp_vr *vr;

	tb_id = mlxsw_sp_fix_tb_id(tb_id);
	vr = mlxsw_sp_vr_find(mlxsw_sp, tb_id);
	if (!vr)
		vr = mlxsw_sp_vr_create(mlxsw_sp, tb_id, extack);
	return vr;
}

static void mlxsw_sp_vr_put(struct mlxsw_sp *mlxsw_sp, struct mlxsw_sp_vr *vr)
{
	if (!vr->rif_count && list_empty(&vr->fib4->node_list) &&
	    list_empty(&vr->fib6->node_list) &&
	    mlxsw_sp_mr_table_empty(vr->mr4_table))
<<<<<<< HEAD
		mlxsw_sp_vr_destroy(vr);
=======
		mlxsw_sp_vr_destroy(mlxsw_sp, vr);
>>>>>>> 661e50bc
}

static bool
mlxsw_sp_vr_lpm_tree_should_replace(struct mlxsw_sp_vr *vr,
				    enum mlxsw_sp_l3proto proto, u8 tree_id)
{
	struct mlxsw_sp_fib *fib = mlxsw_sp_vr_fib(vr, proto);

	if (!mlxsw_sp_vr_is_used(vr))
		return false;
	if (fib->lpm_tree->id == tree_id)
		return true;
	return false;
}

static int mlxsw_sp_vr_lpm_tree_replace(struct mlxsw_sp *mlxsw_sp,
					struct mlxsw_sp_fib *fib,
					struct mlxsw_sp_lpm_tree *new_tree)
{
	struct mlxsw_sp_lpm_tree *old_tree = fib->lpm_tree;
	int err;

	fib->lpm_tree = new_tree;
	mlxsw_sp_lpm_tree_hold(new_tree);
	err = mlxsw_sp_vr_lpm_tree_bind(mlxsw_sp, fib, new_tree->id);
	if (err)
		goto err_tree_bind;
	mlxsw_sp_lpm_tree_put(mlxsw_sp, old_tree);
	return 0;

err_tree_bind:
	mlxsw_sp_lpm_tree_put(mlxsw_sp, new_tree);
	fib->lpm_tree = old_tree;
	return err;
}

static int mlxsw_sp_vrs_lpm_tree_replace(struct mlxsw_sp *mlxsw_sp,
					 struct mlxsw_sp_fib *fib,
					 struct mlxsw_sp_lpm_tree *new_tree)
{
	enum mlxsw_sp_l3proto proto = fib->proto;
	struct mlxsw_sp_lpm_tree *old_tree;
	u8 old_id, new_id = new_tree->id;
	struct mlxsw_sp_vr *vr;
	int i, err;

	old_tree = mlxsw_sp->router->lpm.proto_trees[proto];
	old_id = old_tree->id;

	for (i = 0; i < MLXSW_CORE_RES_GET(mlxsw_sp->core, MAX_VRS); i++) {
		vr = &mlxsw_sp->router->vrs[i];
		if (!mlxsw_sp_vr_lpm_tree_should_replace(vr, proto, old_id))
			continue;
		err = mlxsw_sp_vr_lpm_tree_replace(mlxsw_sp,
						   mlxsw_sp_vr_fib(vr, proto),
						   new_tree);
		if (err)
			goto err_tree_replace;
	}

	memcpy(new_tree->prefix_ref_count, old_tree->prefix_ref_count,
	       sizeof(new_tree->prefix_ref_count));
	mlxsw_sp->router->lpm.proto_trees[proto] = new_tree;
	mlxsw_sp_lpm_tree_put(mlxsw_sp, old_tree);

	return 0;

err_tree_replace:
	for (i--; i >= 0; i--) {
		if (!mlxsw_sp_vr_lpm_tree_should_replace(vr, proto, new_id))
			continue;
		mlxsw_sp_vr_lpm_tree_replace(mlxsw_sp,
					     mlxsw_sp_vr_fib(vr, proto),
					     old_tree);
	}
	return err;
<<<<<<< HEAD

no_replace:
	fib->lpm_tree = new_tree;
	mlxsw_sp_lpm_tree_hold(new_tree);
	err = mlxsw_sp_vr_lpm_tree_bind(mlxsw_sp, fib, new_tree->id);
	if (err) {
		mlxsw_sp_lpm_tree_put(mlxsw_sp, new_tree);
		fib->lpm_tree = NULL;
		return err;
	}
	return 0;
}

static void
mlxsw_sp_vrs_prefixes(struct mlxsw_sp *mlxsw_sp,
		      enum mlxsw_sp_l3proto proto,
		      struct mlxsw_sp_prefix_usage *req_prefix_usage)
{
	int i;

	for (i = 0; i < MLXSW_CORE_RES_GET(mlxsw_sp->core, MAX_VRS); i++) {
		struct mlxsw_sp_vr *vr = &mlxsw_sp->router->vrs[i];
		struct mlxsw_sp_fib *fib = mlxsw_sp_vr_fib(vr, proto);
		unsigned char prefix;

		if (!mlxsw_sp_vr_is_used(vr))
			continue;
		mlxsw_sp_prefix_usage_for_each(prefix, &fib->prefix_usage)
			mlxsw_sp_prefix_usage_set(req_prefix_usage, prefix);
	}
=======
>>>>>>> 661e50bc
}

static int mlxsw_sp_vrs_init(struct mlxsw_sp *mlxsw_sp)
{
	struct mlxsw_sp_vr *vr;
	u64 max_vrs;
	int i;

	if (!MLXSW_CORE_RES_VALID(mlxsw_sp->core, MAX_VRS))
		return -EIO;

	max_vrs = MLXSW_CORE_RES_GET(mlxsw_sp->core, MAX_VRS);
	mlxsw_sp->router->vrs = kcalloc(max_vrs, sizeof(struct mlxsw_sp_vr),
					GFP_KERNEL);
	if (!mlxsw_sp->router->vrs)
		return -ENOMEM;

	for (i = 0; i < max_vrs; i++) {
		vr = &mlxsw_sp->router->vrs[i];
		vr->id = i;
	}

	return 0;
}

static void mlxsw_sp_router_fib_flush(struct mlxsw_sp *mlxsw_sp);

static void mlxsw_sp_vrs_fini(struct mlxsw_sp *mlxsw_sp)
{
	/* At this stage we're guaranteed not to have new incoming
	 * FIB notifications and the work queue is free from FIBs
	 * sitting on top of mlxsw netdevs. However, we can still
	 * have other FIBs queued. Flush the queue before flushing
	 * the device's tables. No need for locks, as we're the only
	 * writer.
	 */
	mlxsw_core_flush_owq();
	mlxsw_sp_router_fib_flush(mlxsw_sp);
	kfree(mlxsw_sp->router->vrs);
}

static struct net_device *
__mlxsw_sp_ipip_netdev_ul_dev_get(const struct net_device *ol_dev)
{
	struct ip_tunnel *tun = netdev_priv(ol_dev);
	struct net *net = dev_net(ol_dev);

	return __dev_get_by_index(net, tun->parms.link);
}

u32 mlxsw_sp_ipip_dev_ul_tb_id(const struct net_device *ol_dev)
{
	struct net_device *d = __mlxsw_sp_ipip_netdev_ul_dev_get(ol_dev);

	if (d)
		return l3mdev_fib_table(d) ? : RT_TABLE_MAIN;
	else
		return l3mdev_fib_table(ol_dev) ? : RT_TABLE_MAIN;
}

static struct mlxsw_sp_rif *
mlxsw_sp_rif_create(struct mlxsw_sp *mlxsw_sp,
		    const struct mlxsw_sp_rif_params *params,
		    struct netlink_ext_ack *extack);

static struct mlxsw_sp_rif_ipip_lb *
mlxsw_sp_ipip_ol_ipip_lb_create(struct mlxsw_sp *mlxsw_sp,
				enum mlxsw_sp_ipip_type ipipt,
				struct net_device *ol_dev,
				struct netlink_ext_ack *extack)
{
	struct mlxsw_sp_rif_params_ipip_lb lb_params;
	const struct mlxsw_sp_ipip_ops *ipip_ops;
	struct mlxsw_sp_rif *rif;

	ipip_ops = mlxsw_sp->router->ipip_ops_arr[ipipt];
	lb_params = (struct mlxsw_sp_rif_params_ipip_lb) {
		.common.dev = ol_dev,
		.common.lag = false,
		.lb_config = ipip_ops->ol_loopback_config(mlxsw_sp, ol_dev),
	};

	rif = mlxsw_sp_rif_create(mlxsw_sp, &lb_params.common, extack);
	if (IS_ERR(rif))
		return ERR_CAST(rif);
	return container_of(rif, struct mlxsw_sp_rif_ipip_lb, common);
}

static struct mlxsw_sp_ipip_entry *
mlxsw_sp_ipip_entry_alloc(struct mlxsw_sp *mlxsw_sp,
			  enum mlxsw_sp_ipip_type ipipt,
			  struct net_device *ol_dev)
{
	struct mlxsw_sp_ipip_entry *ipip_entry;
	struct mlxsw_sp_ipip_entry *ret = NULL;

	ipip_entry = kzalloc(sizeof(*ipip_entry), GFP_KERNEL);
	if (!ipip_entry)
		return ERR_PTR(-ENOMEM);

	ipip_entry->ol_lb = mlxsw_sp_ipip_ol_ipip_lb_create(mlxsw_sp, ipipt,
							    ol_dev, NULL);
	if (IS_ERR(ipip_entry->ol_lb)) {
		ret = ERR_CAST(ipip_entry->ol_lb);
		goto err_ol_ipip_lb_create;
	}

	ipip_entry->ipipt = ipipt;
	ipip_entry->ol_dev = ol_dev;
	ipip_entry->parms = mlxsw_sp_ipip_netdev_parms(ol_dev);

	return ipip_entry;

err_ol_ipip_lb_create:
	kfree(ipip_entry);
	return ret;
}

static void
mlxsw_sp_ipip_entry_dealloc(struct mlxsw_sp_ipip_entry *ipip_entry)
{
	mlxsw_sp_rif_destroy(&ipip_entry->ol_lb->common);
	kfree(ipip_entry);
}

static bool
mlxsw_sp_ipip_entry_saddr_matches(struct mlxsw_sp *mlxsw_sp,
				  const enum mlxsw_sp_l3proto ul_proto,
				  union mlxsw_sp_l3addr saddr,
				  u32 ul_tb_id,
				  struct mlxsw_sp_ipip_entry *ipip_entry)
{
	u32 tun_ul_tb_id = mlxsw_sp_ipip_dev_ul_tb_id(ipip_entry->ol_dev);
	enum mlxsw_sp_ipip_type ipipt = ipip_entry->ipipt;
	union mlxsw_sp_l3addr tun_saddr;

	if (mlxsw_sp->router->ipip_ops_arr[ipipt]->ul_proto != ul_proto)
		return false;

	tun_saddr = mlxsw_sp_ipip_netdev_saddr(ul_proto, ipip_entry->ol_dev);
	return tun_ul_tb_id == ul_tb_id &&
	       mlxsw_sp_l3addr_eq(&tun_saddr, &saddr);
}

static int
mlxsw_sp_fib_entry_decap_init(struct mlxsw_sp *mlxsw_sp,
			      struct mlxsw_sp_fib_entry *fib_entry,
			      struct mlxsw_sp_ipip_entry *ipip_entry)
{
	u32 tunnel_index;
	int err;

	err = mlxsw_sp_kvdl_alloc(mlxsw_sp, 1, &tunnel_index);
	if (err)
		return err;

	ipip_entry->decap_fib_entry = fib_entry;
	fib_entry->decap.ipip_entry = ipip_entry;
	fib_entry->decap.tunnel_index = tunnel_index;
	return 0;
}

static void mlxsw_sp_fib_entry_decap_fini(struct mlxsw_sp *mlxsw_sp,
					  struct mlxsw_sp_fib_entry *fib_entry)
{
	/* Unlink this node from the IPIP entry that it's the decap entry of. */
	fib_entry->decap.ipip_entry->decap_fib_entry = NULL;
	fib_entry->decap.ipip_entry = NULL;
	mlxsw_sp_kvdl_free(mlxsw_sp, fib_entry->decap.tunnel_index);
}

static struct mlxsw_sp_fib_node *
mlxsw_sp_fib_node_lookup(struct mlxsw_sp_fib *fib, const void *addr,
			 size_t addr_len, unsigned char prefix_len);
static int mlxsw_sp_fib_entry_update(struct mlxsw_sp *mlxsw_sp,
				     struct mlxsw_sp_fib_entry *fib_entry);

static void
mlxsw_sp_ipip_entry_demote_decap(struct mlxsw_sp *mlxsw_sp,
				 struct mlxsw_sp_ipip_entry *ipip_entry)
{
	struct mlxsw_sp_fib_entry *fib_entry = ipip_entry->decap_fib_entry;

	mlxsw_sp_fib_entry_decap_fini(mlxsw_sp, fib_entry);
	fib_entry->type = MLXSW_SP_FIB_ENTRY_TYPE_TRAP;

	mlxsw_sp_fib_entry_update(mlxsw_sp, fib_entry);
}

static void
mlxsw_sp_ipip_entry_promote_decap(struct mlxsw_sp *mlxsw_sp,
				  struct mlxsw_sp_ipip_entry *ipip_entry,
				  struct mlxsw_sp_fib_entry *decap_fib_entry)
{
	if (mlxsw_sp_fib_entry_decap_init(mlxsw_sp, decap_fib_entry,
					  ipip_entry))
		return;
	decap_fib_entry->type = MLXSW_SP_FIB_ENTRY_TYPE_IPIP_DECAP;

	if (mlxsw_sp_fib_entry_update(mlxsw_sp, decap_fib_entry))
		mlxsw_sp_ipip_entry_demote_decap(mlxsw_sp, ipip_entry);
}

/* Given an IPIP entry, find the corresponding decap route. */
static struct mlxsw_sp_fib_entry *
mlxsw_sp_ipip_entry_find_decap(struct mlxsw_sp *mlxsw_sp,
			       struct mlxsw_sp_ipip_entry *ipip_entry)
{
	static struct mlxsw_sp_fib_node *fib_node;
	const struct mlxsw_sp_ipip_ops *ipip_ops;
	struct mlxsw_sp_fib_entry *fib_entry;
	unsigned char saddr_prefix_len;
	union mlxsw_sp_l3addr saddr;
	struct mlxsw_sp_fib *ul_fib;
	struct mlxsw_sp_vr *ul_vr;
	const void *saddrp;
	size_t saddr_len;
	u32 ul_tb_id;
	u32 saddr4;

	ipip_ops = mlxsw_sp->router->ipip_ops_arr[ipip_entry->ipipt];

	ul_tb_id = mlxsw_sp_ipip_dev_ul_tb_id(ipip_entry->ol_dev);
	ul_vr = mlxsw_sp_vr_find(mlxsw_sp, ul_tb_id);
	if (!ul_vr)
		return NULL;

	ul_fib = mlxsw_sp_vr_fib(ul_vr, ipip_ops->ul_proto);
	saddr = mlxsw_sp_ipip_netdev_saddr(ipip_ops->ul_proto,
					   ipip_entry->ol_dev);

	switch (ipip_ops->ul_proto) {
	case MLXSW_SP_L3_PROTO_IPV4:
		saddr4 = be32_to_cpu(saddr.addr4);
		saddrp = &saddr4;
		saddr_len = 4;
		saddr_prefix_len = 32;
		break;
	case MLXSW_SP_L3_PROTO_IPV6:
		WARN_ON(1);
		return NULL;
	}

	fib_node = mlxsw_sp_fib_node_lookup(ul_fib, saddrp, saddr_len,
					    saddr_prefix_len);
	if (!fib_node || list_empty(&fib_node->entry_list))
		return NULL;

	fib_entry = list_first_entry(&fib_node->entry_list,
				     struct mlxsw_sp_fib_entry, list);
	if (fib_entry->type != MLXSW_SP_FIB_ENTRY_TYPE_TRAP)
		return NULL;

	return fib_entry;
}

static struct mlxsw_sp_ipip_entry *
mlxsw_sp_ipip_entry_create(struct mlxsw_sp *mlxsw_sp,
			   enum mlxsw_sp_ipip_type ipipt,
			   struct net_device *ol_dev)
{
	struct mlxsw_sp_ipip_entry *ipip_entry;

	ipip_entry = mlxsw_sp_ipip_entry_alloc(mlxsw_sp, ipipt, ol_dev);
	if (IS_ERR(ipip_entry))
		return ipip_entry;

	list_add_tail(&ipip_entry->ipip_list_node,
		      &mlxsw_sp->router->ipip_list);

	return ipip_entry;
}

static void
mlxsw_sp_ipip_entry_destroy(struct mlxsw_sp *mlxsw_sp,
			    struct mlxsw_sp_ipip_entry *ipip_entry)
{
	list_del(&ipip_entry->ipip_list_node);
	mlxsw_sp_ipip_entry_dealloc(ipip_entry);
}

static bool
mlxsw_sp_ipip_entry_matches_decap(struct mlxsw_sp *mlxsw_sp,
				  const struct net_device *ul_dev,
				  enum mlxsw_sp_l3proto ul_proto,
				  union mlxsw_sp_l3addr ul_dip,
				  struct mlxsw_sp_ipip_entry *ipip_entry)
{
	u32 ul_tb_id = l3mdev_fib_table(ul_dev) ? : RT_TABLE_MAIN;
	enum mlxsw_sp_ipip_type ipipt = ipip_entry->ipipt;
	struct net_device *ipip_ul_dev;

	if (mlxsw_sp->router->ipip_ops_arr[ipipt]->ul_proto != ul_proto)
		return false;

	ipip_ul_dev = __mlxsw_sp_ipip_netdev_ul_dev_get(ipip_entry->ol_dev);
	return mlxsw_sp_ipip_entry_saddr_matches(mlxsw_sp, ul_proto, ul_dip,
						 ul_tb_id, ipip_entry) &&
	       (!ipip_ul_dev || ipip_ul_dev == ul_dev);
}

/* Given decap parameters, find the corresponding IPIP entry. */
static struct mlxsw_sp_ipip_entry *
mlxsw_sp_ipip_entry_find_by_decap(struct mlxsw_sp *mlxsw_sp,
				  const struct net_device *ul_dev,
				  enum mlxsw_sp_l3proto ul_proto,
				  union mlxsw_sp_l3addr ul_dip)
{
	struct mlxsw_sp_ipip_entry *ipip_entry;

	list_for_each_entry(ipip_entry, &mlxsw_sp->router->ipip_list,
			    ipip_list_node)
		if (mlxsw_sp_ipip_entry_matches_decap(mlxsw_sp, ul_dev,
						      ul_proto, ul_dip,
						      ipip_entry))
			return ipip_entry;

	return NULL;
}

static bool mlxsw_sp_netdev_ipip_type(const struct mlxsw_sp *mlxsw_sp,
				      const struct net_device *dev,
				      enum mlxsw_sp_ipip_type *p_type)
{
	struct mlxsw_sp_router *router = mlxsw_sp->router;
	const struct mlxsw_sp_ipip_ops *ipip_ops;
	enum mlxsw_sp_ipip_type ipipt;

	for (ipipt = 0; ipipt < MLXSW_SP_IPIP_TYPE_MAX; ++ipipt) {
		ipip_ops = router->ipip_ops_arr[ipipt];
		if (dev->type == ipip_ops->dev_type) {
			if (p_type)
				*p_type = ipipt;
			return true;
		}
	}
	return false;
}

bool mlxsw_sp_netdev_is_ipip_ol(const struct mlxsw_sp *mlxsw_sp,
				const struct net_device *dev)
{
	return mlxsw_sp_netdev_ipip_type(mlxsw_sp, dev, NULL);
}

static struct mlxsw_sp_ipip_entry *
mlxsw_sp_ipip_entry_find_by_ol_dev(struct mlxsw_sp *mlxsw_sp,
				   const struct net_device *ol_dev)
{
	struct mlxsw_sp_ipip_entry *ipip_entry;

	list_for_each_entry(ipip_entry, &mlxsw_sp->router->ipip_list,
			    ipip_list_node)
		if (ipip_entry->ol_dev == ol_dev)
			return ipip_entry;

	return NULL;
}

static struct mlxsw_sp_ipip_entry *
mlxsw_sp_ipip_entry_find_by_ul_dev(const struct mlxsw_sp *mlxsw_sp,
				   const struct net_device *ul_dev,
				   struct mlxsw_sp_ipip_entry *start)
{
	struct mlxsw_sp_ipip_entry *ipip_entry;

	ipip_entry = list_prepare_entry(start, &mlxsw_sp->router->ipip_list,
					ipip_list_node);
	list_for_each_entry_continue(ipip_entry, &mlxsw_sp->router->ipip_list,
				     ipip_list_node) {
		struct net_device *ipip_ul_dev =
			__mlxsw_sp_ipip_netdev_ul_dev_get(ipip_entry->ol_dev);

		if (ipip_ul_dev == ul_dev)
			return ipip_entry;
	}

	return NULL;
}

bool mlxsw_sp_netdev_is_ipip_ul(const struct mlxsw_sp *mlxsw_sp,
				const struct net_device *dev)
{
	return mlxsw_sp_ipip_entry_find_by_ul_dev(mlxsw_sp, dev, NULL);
}

static bool mlxsw_sp_netdevice_ipip_can_offload(struct mlxsw_sp *mlxsw_sp,
						const struct net_device *ol_dev,
						enum mlxsw_sp_ipip_type ipipt)
{
	const struct mlxsw_sp_ipip_ops *ops
		= mlxsw_sp->router->ipip_ops_arr[ipipt];

	/* For deciding whether decap should be offloaded, we don't care about
	 * overlay protocol, so ask whether either one is supported.
	 */
	return ops->can_offload(mlxsw_sp, ol_dev, MLXSW_SP_L3_PROTO_IPV4) ||
	       ops->can_offload(mlxsw_sp, ol_dev, MLXSW_SP_L3_PROTO_IPV6);
}

static int mlxsw_sp_netdevice_ipip_ol_reg_event(struct mlxsw_sp *mlxsw_sp,
						struct net_device *ol_dev)
{
	struct mlxsw_sp_ipip_entry *ipip_entry;
	enum mlxsw_sp_l3proto ul_proto;
	enum mlxsw_sp_ipip_type ipipt;
	union mlxsw_sp_l3addr saddr;
	u32 ul_tb_id;

	mlxsw_sp_netdev_ipip_type(mlxsw_sp, ol_dev, &ipipt);
	if (mlxsw_sp_netdevice_ipip_can_offload(mlxsw_sp, ol_dev, ipipt)) {
		ul_tb_id = mlxsw_sp_ipip_dev_ul_tb_id(ol_dev);
		ul_proto = mlxsw_sp->router->ipip_ops_arr[ipipt]->ul_proto;
		saddr = mlxsw_sp_ipip_netdev_saddr(ul_proto, ol_dev);
		if (!mlxsw_sp_ipip_demote_tunnel_by_saddr(mlxsw_sp, ul_proto,
							  saddr, ul_tb_id,
							  NULL)) {
			ipip_entry = mlxsw_sp_ipip_entry_create(mlxsw_sp, ipipt,
								ol_dev);
			if (IS_ERR(ipip_entry))
				return PTR_ERR(ipip_entry);
		}
	}

	return 0;
}

static void mlxsw_sp_netdevice_ipip_ol_unreg_event(struct mlxsw_sp *mlxsw_sp,
						   struct net_device *ol_dev)
{
	struct mlxsw_sp_ipip_entry *ipip_entry;

	ipip_entry = mlxsw_sp_ipip_entry_find_by_ol_dev(mlxsw_sp, ol_dev);
	if (ipip_entry)
		mlxsw_sp_ipip_entry_destroy(mlxsw_sp, ipip_entry);
}

static void
mlxsw_sp_ipip_entry_ol_up_event(struct mlxsw_sp *mlxsw_sp,
				struct mlxsw_sp_ipip_entry *ipip_entry)
{
	struct mlxsw_sp_fib_entry *decap_fib_entry;

	decap_fib_entry = mlxsw_sp_ipip_entry_find_decap(mlxsw_sp, ipip_entry);
	if (decap_fib_entry)
		mlxsw_sp_ipip_entry_promote_decap(mlxsw_sp, ipip_entry,
						  decap_fib_entry);
}

static void mlxsw_sp_netdevice_ipip_ol_up_event(struct mlxsw_sp *mlxsw_sp,
						struct net_device *ol_dev)
{
	struct mlxsw_sp_ipip_entry *ipip_entry;

	ipip_entry = mlxsw_sp_ipip_entry_find_by_ol_dev(mlxsw_sp, ol_dev);
	if (ipip_entry)
		mlxsw_sp_ipip_entry_ol_up_event(mlxsw_sp, ipip_entry);
}

static void
mlxsw_sp_ipip_entry_ol_down_event(struct mlxsw_sp *mlxsw_sp,
				  struct mlxsw_sp_ipip_entry *ipip_entry)
{
	if (ipip_entry->decap_fib_entry)
		mlxsw_sp_ipip_entry_demote_decap(mlxsw_sp, ipip_entry);
}

static void mlxsw_sp_netdevice_ipip_ol_down_event(struct mlxsw_sp *mlxsw_sp,
						  struct net_device *ol_dev)
{
	struct mlxsw_sp_ipip_entry *ipip_entry;

	ipip_entry = mlxsw_sp_ipip_entry_find_by_ol_dev(mlxsw_sp, ol_dev);
	if (ipip_entry)
		mlxsw_sp_ipip_entry_ol_down_event(mlxsw_sp, ipip_entry);
}

static void mlxsw_sp_nexthop_rif_migrate(struct mlxsw_sp *mlxsw_sp,
					 struct mlxsw_sp_rif *old_rif,
					 struct mlxsw_sp_rif *new_rif);
static int
mlxsw_sp_ipip_entry_ol_lb_update(struct mlxsw_sp *mlxsw_sp,
				 struct mlxsw_sp_ipip_entry *ipip_entry,
				 bool keep_encap,
				 struct netlink_ext_ack *extack)
{
	struct mlxsw_sp_rif_ipip_lb *old_lb_rif = ipip_entry->ol_lb;
	struct mlxsw_sp_rif_ipip_lb *new_lb_rif;

	new_lb_rif = mlxsw_sp_ipip_ol_ipip_lb_create(mlxsw_sp,
						     ipip_entry->ipipt,
						     ipip_entry->ol_dev,
						     extack);
	if (IS_ERR(new_lb_rif))
		return PTR_ERR(new_lb_rif);
	ipip_entry->ol_lb = new_lb_rif;

	if (keep_encap)
		mlxsw_sp_nexthop_rif_migrate(mlxsw_sp, &old_lb_rif->common,
					     &new_lb_rif->common);

	mlxsw_sp_rif_destroy(&old_lb_rif->common);

	return 0;
}

static void mlxsw_sp_nexthop_rif_update(struct mlxsw_sp *mlxsw_sp,
					struct mlxsw_sp_rif *rif);

/**
 * Update the offload related to an IPIP entry. This always updates decap, and
 * in addition to that it also:
 * @recreate_loopback: recreates the associated loopback RIF
 * @keep_encap: updates next hops that use the tunnel netdevice. This is only
 *              relevant when recreate_loopback is true.
 * @update_nexthops: updates next hops, keeping the current loopback RIF. This
 *                   is only relevant when recreate_loopback is false.
 */
int __mlxsw_sp_ipip_entry_update_tunnel(struct mlxsw_sp *mlxsw_sp,
					struct mlxsw_sp_ipip_entry *ipip_entry,
					bool recreate_loopback,
					bool keep_encap,
					bool update_nexthops,
					struct netlink_ext_ack *extack)
{
	int err;

	/* RIFs can't be edited, so to update loopback, we need to destroy and
	 * recreate it. That creates a window of opportunity where RALUE and
	 * RATR registers end up referencing a RIF that's already gone. RATRs
	 * are handled in mlxsw_sp_ipip_entry_ol_lb_update(), and to take care
	 * of RALUE, demote the decap route back.
	 */
	if (ipip_entry->decap_fib_entry)
		mlxsw_sp_ipip_entry_demote_decap(mlxsw_sp, ipip_entry);

	if (recreate_loopback) {
		err = mlxsw_sp_ipip_entry_ol_lb_update(mlxsw_sp, ipip_entry,
						       keep_encap, extack);
		if (err)
			return err;
	} else if (update_nexthops) {
		mlxsw_sp_nexthop_rif_update(mlxsw_sp,
					    &ipip_entry->ol_lb->common);
	}

	if (ipip_entry->ol_dev->flags & IFF_UP)
		mlxsw_sp_ipip_entry_ol_up_event(mlxsw_sp, ipip_entry);

	return 0;
}

static int mlxsw_sp_netdevice_ipip_ol_vrf_event(struct mlxsw_sp *mlxsw_sp,
						struct net_device *ol_dev,
						struct netlink_ext_ack *extack)
{
	struct mlxsw_sp_ipip_entry *ipip_entry =
		mlxsw_sp_ipip_entry_find_by_ol_dev(mlxsw_sp, ol_dev);
	enum mlxsw_sp_l3proto ul_proto;
	union mlxsw_sp_l3addr saddr;
	u32 ul_tb_id;

	if (!ipip_entry)
		return 0;

	/* For flat configuration cases, moving overlay to a different VRF might
	 * cause local address conflict, and the conflicting tunnels need to be
	 * demoted.
	 */
	ul_tb_id = mlxsw_sp_ipip_dev_ul_tb_id(ol_dev);
	ul_proto = mlxsw_sp->router->ipip_ops_arr[ipip_entry->ipipt]->ul_proto;
	saddr = mlxsw_sp_ipip_netdev_saddr(ul_proto, ol_dev);
	if (mlxsw_sp_ipip_demote_tunnel_by_saddr(mlxsw_sp, ul_proto,
						 saddr, ul_tb_id,
						 ipip_entry)) {
		mlxsw_sp_ipip_entry_demote_tunnel(mlxsw_sp, ipip_entry);
		return 0;
	}

	return __mlxsw_sp_ipip_entry_update_tunnel(mlxsw_sp, ipip_entry,
						   true, false, false, extack);
}

static int
mlxsw_sp_netdevice_ipip_ul_vrf_event(struct mlxsw_sp *mlxsw_sp,
				     struct mlxsw_sp_ipip_entry *ipip_entry,
				     struct net_device *ul_dev,
				     struct netlink_ext_ack *extack)
{
	return __mlxsw_sp_ipip_entry_update_tunnel(mlxsw_sp, ipip_entry,
						   true, true, false, extack);
}

static int
mlxsw_sp_netdevice_ipip_ul_up_event(struct mlxsw_sp *mlxsw_sp,
				    struct mlxsw_sp_ipip_entry *ipip_entry,
				    struct net_device *ul_dev)
{
	return __mlxsw_sp_ipip_entry_update_tunnel(mlxsw_sp, ipip_entry,
						   false, false, true, NULL);
}

static int
mlxsw_sp_netdevice_ipip_ul_down_event(struct mlxsw_sp *mlxsw_sp,
				      struct mlxsw_sp_ipip_entry *ipip_entry,
				      struct net_device *ul_dev)
{
	/* A down underlay device causes encapsulated packets to not be
	 * forwarded, but decap still works. So refresh next hops without
	 * touching anything else.
	 */
	return __mlxsw_sp_ipip_entry_update_tunnel(mlxsw_sp, ipip_entry,
						   false, false, true, NULL);
}

static int
mlxsw_sp_netdevice_ipip_ol_change_event(struct mlxsw_sp *mlxsw_sp,
					struct net_device *ol_dev,
					struct netlink_ext_ack *extack)
{
	const struct mlxsw_sp_ipip_ops *ipip_ops;
	struct mlxsw_sp_ipip_entry *ipip_entry;
	int err;

	ipip_entry = mlxsw_sp_ipip_entry_find_by_ol_dev(mlxsw_sp, ol_dev);
	if (!ipip_entry)
		/* A change might make a tunnel eligible for offloading, but
		 * that is currently not implemented. What falls to slow path
		 * stays there.
		 */
		return 0;

	/* A change might make a tunnel not eligible for offloading. */
	if (!mlxsw_sp_netdevice_ipip_can_offload(mlxsw_sp, ol_dev,
						 ipip_entry->ipipt)) {
		mlxsw_sp_ipip_entry_demote_tunnel(mlxsw_sp, ipip_entry);
		return 0;
	}

	ipip_ops = mlxsw_sp->router->ipip_ops_arr[ipip_entry->ipipt];
	err = ipip_ops->ol_netdev_change(mlxsw_sp, ipip_entry, extack);
	return err;
}

void mlxsw_sp_ipip_entry_demote_tunnel(struct mlxsw_sp *mlxsw_sp,
				       struct mlxsw_sp_ipip_entry *ipip_entry)
{
	struct net_device *ol_dev = ipip_entry->ol_dev;

	if (ol_dev->flags & IFF_UP)
		mlxsw_sp_ipip_entry_ol_down_event(mlxsw_sp, ipip_entry);
	mlxsw_sp_ipip_entry_destroy(mlxsw_sp, ipip_entry);
}

/* The configuration where several tunnels have the same local address in the
 * same underlay table needs special treatment in the HW. That is currently not
 * implemented in the driver. This function finds and demotes the first tunnel
 * with a given source address, except the one passed in in the argument
 * `except'.
 */
bool
mlxsw_sp_ipip_demote_tunnel_by_saddr(struct mlxsw_sp *mlxsw_sp,
				     enum mlxsw_sp_l3proto ul_proto,
				     union mlxsw_sp_l3addr saddr,
				     u32 ul_tb_id,
				     const struct mlxsw_sp_ipip_entry *except)
{
	struct mlxsw_sp_ipip_entry *ipip_entry, *tmp;

	list_for_each_entry_safe(ipip_entry, tmp, &mlxsw_sp->router->ipip_list,
				 ipip_list_node) {
		if (ipip_entry != except &&
		    mlxsw_sp_ipip_entry_saddr_matches(mlxsw_sp, ul_proto, saddr,
						      ul_tb_id, ipip_entry)) {
			mlxsw_sp_ipip_entry_demote_tunnel(mlxsw_sp, ipip_entry);
			return true;
		}
	}

	return false;
}

static void mlxsw_sp_ipip_demote_tunnel_by_ul_netdev(struct mlxsw_sp *mlxsw_sp,
						     struct net_device *ul_dev)
{
	struct mlxsw_sp_ipip_entry *ipip_entry, *tmp;

	list_for_each_entry_safe(ipip_entry, tmp, &mlxsw_sp->router->ipip_list,
				 ipip_list_node) {
		struct net_device *ipip_ul_dev =
			__mlxsw_sp_ipip_netdev_ul_dev_get(ipip_entry->ol_dev);

		if (ipip_ul_dev == ul_dev)
			mlxsw_sp_ipip_entry_demote_tunnel(mlxsw_sp, ipip_entry);
	}
}

int mlxsw_sp_netdevice_ipip_ol_event(struct mlxsw_sp *mlxsw_sp,
				     struct net_device *ol_dev,
				     unsigned long event,
				     struct netdev_notifier_info *info)
{
	struct netdev_notifier_changeupper_info *chup;
	struct netlink_ext_ack *extack;

	switch (event) {
	case NETDEV_REGISTER:
		return mlxsw_sp_netdevice_ipip_ol_reg_event(mlxsw_sp, ol_dev);
	case NETDEV_UNREGISTER:
		mlxsw_sp_netdevice_ipip_ol_unreg_event(mlxsw_sp, ol_dev);
		return 0;
	case NETDEV_UP:
		mlxsw_sp_netdevice_ipip_ol_up_event(mlxsw_sp, ol_dev);
		return 0;
	case NETDEV_DOWN:
		mlxsw_sp_netdevice_ipip_ol_down_event(mlxsw_sp, ol_dev);
		return 0;
	case NETDEV_CHANGEUPPER:
		chup = container_of(info, typeof(*chup), info);
		extack = info->extack;
		if (netif_is_l3_master(chup->upper_dev))
			return mlxsw_sp_netdevice_ipip_ol_vrf_event(mlxsw_sp,
								    ol_dev,
								    extack);
		return 0;
	case NETDEV_CHANGE:
		extack = info->extack;
		return mlxsw_sp_netdevice_ipip_ol_change_event(mlxsw_sp,
							       ol_dev, extack);
	}
	return 0;
}

static int
__mlxsw_sp_netdevice_ipip_ul_event(struct mlxsw_sp *mlxsw_sp,
				   struct mlxsw_sp_ipip_entry *ipip_entry,
				   struct net_device *ul_dev,
				   unsigned long event,
				   struct netdev_notifier_info *info)
{
	struct netdev_notifier_changeupper_info *chup;
	struct netlink_ext_ack *extack;

	switch (event) {
	case NETDEV_CHANGEUPPER:
		chup = container_of(info, typeof(*chup), info);
		extack = info->extack;
		if (netif_is_l3_master(chup->upper_dev))
			return mlxsw_sp_netdevice_ipip_ul_vrf_event(mlxsw_sp,
								    ipip_entry,
								    ul_dev,
								    extack);
		break;

	case NETDEV_UP:
		return mlxsw_sp_netdevice_ipip_ul_up_event(mlxsw_sp, ipip_entry,
							   ul_dev);
	case NETDEV_DOWN:
		return mlxsw_sp_netdevice_ipip_ul_down_event(mlxsw_sp,
							     ipip_entry,
							     ul_dev);
	}
	return 0;
}

int
mlxsw_sp_netdevice_ipip_ul_event(struct mlxsw_sp *mlxsw_sp,
				 struct net_device *ul_dev,
				 unsigned long event,
				 struct netdev_notifier_info *info)
{
	struct mlxsw_sp_ipip_entry *ipip_entry = NULL;
	int err;

	while ((ipip_entry = mlxsw_sp_ipip_entry_find_by_ul_dev(mlxsw_sp,
								ul_dev,
								ipip_entry))) {
		err = __mlxsw_sp_netdevice_ipip_ul_event(mlxsw_sp, ipip_entry,
							 ul_dev, event, info);
		if (err) {
			mlxsw_sp_ipip_demote_tunnel_by_ul_netdev(mlxsw_sp,
								 ul_dev);
			return err;
		}
	}

	return 0;
}

static bool mlxsw_sp_netdev_ipip_type(const struct mlxsw_sp *mlxsw_sp,
				      const struct net_device *dev,
				      enum mlxsw_sp_ipip_type *p_type)
{
	struct mlxsw_sp_router *router = mlxsw_sp->router;
	const struct mlxsw_sp_ipip_ops *ipip_ops;
	enum mlxsw_sp_ipip_type ipipt;

	for (ipipt = 0; ipipt < MLXSW_SP_IPIP_TYPE_MAX; ++ipipt) {
		ipip_ops = router->ipip_ops_arr[ipipt];
		if (dev->type == ipip_ops->dev_type) {
			if (p_type)
				*p_type = ipipt;
			return true;
		}
	}
	return false;
}

bool mlxsw_sp_netdev_is_ipip_ol(const struct mlxsw_sp *mlxsw_sp,
				const struct net_device *dev)
{
	return mlxsw_sp_netdev_ipip_type(mlxsw_sp, dev, NULL);
}

static struct mlxsw_sp_ipip_entry *
mlxsw_sp_ipip_entry_find_by_ol_dev(struct mlxsw_sp *mlxsw_sp,
				   const struct net_device *ol_dev)
{
	struct mlxsw_sp_ipip_entry *ipip_entry;

	list_for_each_entry(ipip_entry, &mlxsw_sp->router->ipip_list,
			    ipip_list_node)
		if (ipip_entry->ol_dev == ol_dev)
			return ipip_entry;

	return NULL;
}

static struct mlxsw_sp_ipip_entry *
mlxsw_sp_ipip_entry_find_by_ul_dev(const struct mlxsw_sp *mlxsw_sp,
				   const struct net_device *ul_dev,
				   struct mlxsw_sp_ipip_entry *start)
{
	struct mlxsw_sp_ipip_entry *ipip_entry;

	ipip_entry = list_prepare_entry(start, &mlxsw_sp->router->ipip_list,
					ipip_list_node);
	list_for_each_entry_continue(ipip_entry, &mlxsw_sp->router->ipip_list,
				     ipip_list_node) {
		struct net_device *ipip_ul_dev =
			__mlxsw_sp_ipip_netdev_ul_dev_get(ipip_entry->ol_dev);

		if (ipip_ul_dev == ul_dev)
			return ipip_entry;
	}

	return NULL;
}

bool mlxsw_sp_netdev_is_ipip_ul(const struct mlxsw_sp *mlxsw_sp,
				const struct net_device *dev)
{
	return mlxsw_sp_ipip_entry_find_by_ul_dev(mlxsw_sp, dev, NULL);
}

static bool mlxsw_sp_netdevice_ipip_can_offload(struct mlxsw_sp *mlxsw_sp,
						const struct net_device *ol_dev,
						enum mlxsw_sp_ipip_type ipipt)
{
	const struct mlxsw_sp_ipip_ops *ops
		= mlxsw_sp->router->ipip_ops_arr[ipipt];

	/* For deciding whether decap should be offloaded, we don't care about
	 * overlay protocol, so ask whether either one is supported.
	 */
	return ops->can_offload(mlxsw_sp, ol_dev, MLXSW_SP_L3_PROTO_IPV4) ||
	       ops->can_offload(mlxsw_sp, ol_dev, MLXSW_SP_L3_PROTO_IPV6);
}

static int mlxsw_sp_netdevice_ipip_ol_reg_event(struct mlxsw_sp *mlxsw_sp,
						struct net_device *ol_dev)
{
	struct mlxsw_sp_ipip_entry *ipip_entry;
	enum mlxsw_sp_l3proto ul_proto;
	enum mlxsw_sp_ipip_type ipipt;
	union mlxsw_sp_l3addr saddr;
	u32 ul_tb_id;

	mlxsw_sp_netdev_ipip_type(mlxsw_sp, ol_dev, &ipipt);
	if (mlxsw_sp_netdevice_ipip_can_offload(mlxsw_sp, ol_dev, ipipt)) {
		ul_tb_id = mlxsw_sp_ipip_dev_ul_tb_id(ol_dev);
		ul_proto = mlxsw_sp->router->ipip_ops_arr[ipipt]->ul_proto;
		saddr = mlxsw_sp_ipip_netdev_saddr(ul_proto, ol_dev);
		if (!mlxsw_sp_ipip_demote_tunnel_by_saddr(mlxsw_sp, ul_proto,
							  saddr, ul_tb_id,
							  NULL)) {
			ipip_entry = mlxsw_sp_ipip_entry_create(mlxsw_sp, ipipt,
								ol_dev);
			if (IS_ERR(ipip_entry))
				return PTR_ERR(ipip_entry);
		}
	}

	return 0;
}

static void mlxsw_sp_netdevice_ipip_ol_unreg_event(struct mlxsw_sp *mlxsw_sp,
						   struct net_device *ol_dev)
{
	struct mlxsw_sp_ipip_entry *ipip_entry;

	ipip_entry = mlxsw_sp_ipip_entry_find_by_ol_dev(mlxsw_sp, ol_dev);
	if (ipip_entry)
		mlxsw_sp_ipip_entry_destroy(mlxsw_sp, ipip_entry);
}

static void
mlxsw_sp_ipip_entry_ol_up_event(struct mlxsw_sp *mlxsw_sp,
				struct mlxsw_sp_ipip_entry *ipip_entry)
{
	struct mlxsw_sp_fib_entry *decap_fib_entry;

	decap_fib_entry = mlxsw_sp_ipip_entry_find_decap(mlxsw_sp, ipip_entry);
	if (decap_fib_entry)
		mlxsw_sp_ipip_entry_promote_decap(mlxsw_sp, ipip_entry,
						  decap_fib_entry);
}

static void mlxsw_sp_netdevice_ipip_ol_up_event(struct mlxsw_sp *mlxsw_sp,
						struct net_device *ol_dev)
{
	struct mlxsw_sp_ipip_entry *ipip_entry;

	ipip_entry = mlxsw_sp_ipip_entry_find_by_ol_dev(mlxsw_sp, ol_dev);
	if (ipip_entry)
		mlxsw_sp_ipip_entry_ol_up_event(mlxsw_sp, ipip_entry);
}

static void
mlxsw_sp_ipip_entry_ol_down_event(struct mlxsw_sp *mlxsw_sp,
				  struct mlxsw_sp_ipip_entry *ipip_entry)
{
	if (ipip_entry->decap_fib_entry)
		mlxsw_sp_ipip_entry_demote_decap(mlxsw_sp, ipip_entry);
}

static void mlxsw_sp_netdevice_ipip_ol_down_event(struct mlxsw_sp *mlxsw_sp,
						  struct net_device *ol_dev)
{
	struct mlxsw_sp_ipip_entry *ipip_entry;

	ipip_entry = mlxsw_sp_ipip_entry_find_by_ol_dev(mlxsw_sp, ol_dev);
	if (ipip_entry)
		mlxsw_sp_ipip_entry_ol_down_event(mlxsw_sp, ipip_entry);
}

static void mlxsw_sp_nexthop_rif_migrate(struct mlxsw_sp *mlxsw_sp,
					 struct mlxsw_sp_rif *old_rif,
					 struct mlxsw_sp_rif *new_rif);
static int
mlxsw_sp_ipip_entry_ol_lb_update(struct mlxsw_sp *mlxsw_sp,
				 struct mlxsw_sp_ipip_entry *ipip_entry,
				 bool keep_encap,
				 struct netlink_ext_ack *extack)
{
	struct mlxsw_sp_rif_ipip_lb *old_lb_rif = ipip_entry->ol_lb;
	struct mlxsw_sp_rif_ipip_lb *new_lb_rif;

	new_lb_rif = mlxsw_sp_ipip_ol_ipip_lb_create(mlxsw_sp,
						     ipip_entry->ipipt,
						     ipip_entry->ol_dev,
						     extack);
	if (IS_ERR(new_lb_rif))
		return PTR_ERR(new_lb_rif);
	ipip_entry->ol_lb = new_lb_rif;

	if (keep_encap)
		mlxsw_sp_nexthop_rif_migrate(mlxsw_sp, &old_lb_rif->common,
					     &new_lb_rif->common);

	mlxsw_sp_rif_destroy(&old_lb_rif->common);

	return 0;
}

static void mlxsw_sp_nexthop_rif_update(struct mlxsw_sp *mlxsw_sp,
					struct mlxsw_sp_rif *rif);

/**
 * Update the offload related to an IPIP entry. This always updates decap, and
 * in addition to that it also:
 * @recreate_loopback: recreates the associated loopback RIF
 * @keep_encap: updates next hops that use the tunnel netdevice. This is only
 *              relevant when recreate_loopback is true.
 * @update_nexthops: updates next hops, keeping the current loopback RIF. This
 *                   is only relevant when recreate_loopback is false.
 */
int __mlxsw_sp_ipip_entry_update_tunnel(struct mlxsw_sp *mlxsw_sp,
					struct mlxsw_sp_ipip_entry *ipip_entry,
					bool recreate_loopback,
					bool keep_encap,
					bool update_nexthops,
					struct netlink_ext_ack *extack)
{
	int err;

	/* RIFs can't be edited, so to update loopback, we need to destroy and
	 * recreate it. That creates a window of opportunity where RALUE and
	 * RATR registers end up referencing a RIF that's already gone. RATRs
	 * are handled in mlxsw_sp_ipip_entry_ol_lb_update(), and to take care
	 * of RALUE, demote the decap route back.
	 */
	if (ipip_entry->decap_fib_entry)
		mlxsw_sp_ipip_entry_demote_decap(mlxsw_sp, ipip_entry);

	if (recreate_loopback) {
		err = mlxsw_sp_ipip_entry_ol_lb_update(mlxsw_sp, ipip_entry,
						       keep_encap, extack);
		if (err)
			return err;
	} else if (update_nexthops) {
		mlxsw_sp_nexthop_rif_update(mlxsw_sp,
					    &ipip_entry->ol_lb->common);
	}

	if (ipip_entry->ol_dev->flags & IFF_UP)
		mlxsw_sp_ipip_entry_ol_up_event(mlxsw_sp, ipip_entry);

	return 0;
}

static int mlxsw_sp_netdevice_ipip_ol_vrf_event(struct mlxsw_sp *mlxsw_sp,
						struct net_device *ol_dev,
						struct netlink_ext_ack *extack)
{
	struct mlxsw_sp_ipip_entry *ipip_entry =
		mlxsw_sp_ipip_entry_find_by_ol_dev(mlxsw_sp, ol_dev);
	enum mlxsw_sp_l3proto ul_proto;
	union mlxsw_sp_l3addr saddr;
	u32 ul_tb_id;

	if (!ipip_entry)
		return 0;

	/* For flat configuration cases, moving overlay to a different VRF might
	 * cause local address conflict, and the conflicting tunnels need to be
	 * demoted.
	 */
	ul_tb_id = mlxsw_sp_ipip_dev_ul_tb_id(ol_dev);
	ul_proto = mlxsw_sp->router->ipip_ops_arr[ipip_entry->ipipt]->ul_proto;
	saddr = mlxsw_sp_ipip_netdev_saddr(ul_proto, ol_dev);
	if (mlxsw_sp_ipip_demote_tunnel_by_saddr(mlxsw_sp, ul_proto,
						 saddr, ul_tb_id,
						 ipip_entry)) {
		mlxsw_sp_ipip_entry_demote_tunnel(mlxsw_sp, ipip_entry);
		return 0;
	}

	return __mlxsw_sp_ipip_entry_update_tunnel(mlxsw_sp, ipip_entry,
						   true, false, false, extack);
}

static int
mlxsw_sp_netdevice_ipip_ul_vrf_event(struct mlxsw_sp *mlxsw_sp,
				     struct mlxsw_sp_ipip_entry *ipip_entry,
				     struct net_device *ul_dev,
				     struct netlink_ext_ack *extack)
{
	return __mlxsw_sp_ipip_entry_update_tunnel(mlxsw_sp, ipip_entry,
						   true, true, false, extack);
}

static int
mlxsw_sp_netdevice_ipip_ul_up_event(struct mlxsw_sp *mlxsw_sp,
				    struct mlxsw_sp_ipip_entry *ipip_entry,
				    struct net_device *ul_dev)
{
	return __mlxsw_sp_ipip_entry_update_tunnel(mlxsw_sp, ipip_entry,
						   false, false, true, NULL);
}

static int
mlxsw_sp_netdevice_ipip_ul_down_event(struct mlxsw_sp *mlxsw_sp,
				      struct mlxsw_sp_ipip_entry *ipip_entry,
				      struct net_device *ul_dev)
{
	/* A down underlay device causes encapsulated packets to not be
	 * forwarded, but decap still works. So refresh next hops without
	 * touching anything else.
	 */
	return __mlxsw_sp_ipip_entry_update_tunnel(mlxsw_sp, ipip_entry,
						   false, false, true, NULL);
}

static int
mlxsw_sp_netdevice_ipip_ol_change_event(struct mlxsw_sp *mlxsw_sp,
					struct net_device *ol_dev,
					struct netlink_ext_ack *extack)
{
	const struct mlxsw_sp_ipip_ops *ipip_ops;
	struct mlxsw_sp_ipip_entry *ipip_entry;
	int err;

	ipip_entry = mlxsw_sp_ipip_entry_find_by_ol_dev(mlxsw_sp, ol_dev);
	if (!ipip_entry)
		/* A change might make a tunnel eligible for offloading, but
		 * that is currently not implemented. What falls to slow path
		 * stays there.
		 */
		return 0;

	/* A change might make a tunnel not eligible for offloading. */
	if (!mlxsw_sp_netdevice_ipip_can_offload(mlxsw_sp, ol_dev,
						 ipip_entry->ipipt)) {
		mlxsw_sp_ipip_entry_demote_tunnel(mlxsw_sp, ipip_entry);
		return 0;
	}

	ipip_ops = mlxsw_sp->router->ipip_ops_arr[ipip_entry->ipipt];
	err = ipip_ops->ol_netdev_change(mlxsw_sp, ipip_entry, extack);
	return err;
}

void mlxsw_sp_ipip_entry_demote_tunnel(struct mlxsw_sp *mlxsw_sp,
				       struct mlxsw_sp_ipip_entry *ipip_entry)
{
	struct net_device *ol_dev = ipip_entry->ol_dev;

	if (ol_dev->flags & IFF_UP)
		mlxsw_sp_ipip_entry_ol_down_event(mlxsw_sp, ipip_entry);
	mlxsw_sp_ipip_entry_destroy(mlxsw_sp, ipip_entry);
}

/* The configuration where several tunnels have the same local address in the
 * same underlay table needs special treatment in the HW. That is currently not
 * implemented in the driver. This function finds and demotes the first tunnel
 * with a given source address, except the one passed in in the argument
 * `except'.
 */
bool
mlxsw_sp_ipip_demote_tunnel_by_saddr(struct mlxsw_sp *mlxsw_sp,
				     enum mlxsw_sp_l3proto ul_proto,
				     union mlxsw_sp_l3addr saddr,
				     u32 ul_tb_id,
				     const struct mlxsw_sp_ipip_entry *except)
{
	struct mlxsw_sp_ipip_entry *ipip_entry, *tmp;

	list_for_each_entry_safe(ipip_entry, tmp, &mlxsw_sp->router->ipip_list,
				 ipip_list_node) {
		if (ipip_entry != except &&
		    mlxsw_sp_ipip_entry_saddr_matches(mlxsw_sp, ul_proto, saddr,
						      ul_tb_id, ipip_entry)) {
			mlxsw_sp_ipip_entry_demote_tunnel(mlxsw_sp, ipip_entry);
			return true;
		}
	}

	return false;
}

static void mlxsw_sp_ipip_demote_tunnel_by_ul_netdev(struct mlxsw_sp *mlxsw_sp,
						     struct net_device *ul_dev)
{
	struct mlxsw_sp_ipip_entry *ipip_entry, *tmp;

	list_for_each_entry_safe(ipip_entry, tmp, &mlxsw_sp->router->ipip_list,
				 ipip_list_node) {
		struct net_device *ipip_ul_dev =
			__mlxsw_sp_ipip_netdev_ul_dev_get(ipip_entry->ol_dev);

		if (ipip_ul_dev == ul_dev)
			mlxsw_sp_ipip_entry_demote_tunnel(mlxsw_sp, ipip_entry);
	}
}

int mlxsw_sp_netdevice_ipip_ol_event(struct mlxsw_sp *mlxsw_sp,
				     struct net_device *ol_dev,
				     unsigned long event,
				     struct netdev_notifier_info *info)
{
	struct netdev_notifier_changeupper_info *chup;
	struct netlink_ext_ack *extack;

	switch (event) {
	case NETDEV_REGISTER:
		return mlxsw_sp_netdevice_ipip_ol_reg_event(mlxsw_sp, ol_dev);
	case NETDEV_UNREGISTER:
		mlxsw_sp_netdevice_ipip_ol_unreg_event(mlxsw_sp, ol_dev);
		return 0;
	case NETDEV_UP:
		mlxsw_sp_netdevice_ipip_ol_up_event(mlxsw_sp, ol_dev);
		return 0;
	case NETDEV_DOWN:
		mlxsw_sp_netdevice_ipip_ol_down_event(mlxsw_sp, ol_dev);
		return 0;
	case NETDEV_CHANGEUPPER:
		chup = container_of(info, typeof(*chup), info);
		extack = info->extack;
		if (netif_is_l3_master(chup->upper_dev))
			return mlxsw_sp_netdevice_ipip_ol_vrf_event(mlxsw_sp,
								    ol_dev,
								    extack);
		return 0;
	case NETDEV_CHANGE:
		extack = info->extack;
		return mlxsw_sp_netdevice_ipip_ol_change_event(mlxsw_sp,
							       ol_dev, extack);
	}
	return 0;
}

static int
__mlxsw_sp_netdevice_ipip_ul_event(struct mlxsw_sp *mlxsw_sp,
				   struct mlxsw_sp_ipip_entry *ipip_entry,
				   struct net_device *ul_dev,
				   unsigned long event,
				   struct netdev_notifier_info *info)
{
	struct netdev_notifier_changeupper_info *chup;
	struct netlink_ext_ack *extack;

	switch (event) {
	case NETDEV_CHANGEUPPER:
		chup = container_of(info, typeof(*chup), info);
		extack = info->extack;
		if (netif_is_l3_master(chup->upper_dev))
			return mlxsw_sp_netdevice_ipip_ul_vrf_event(mlxsw_sp,
								    ipip_entry,
								    ul_dev,
								    extack);
		break;

	case NETDEV_UP:
		return mlxsw_sp_netdevice_ipip_ul_up_event(mlxsw_sp, ipip_entry,
							   ul_dev);
	case NETDEV_DOWN:
		return mlxsw_sp_netdevice_ipip_ul_down_event(mlxsw_sp,
							     ipip_entry,
							     ul_dev);
	}
	return 0;
}

int
mlxsw_sp_netdevice_ipip_ul_event(struct mlxsw_sp *mlxsw_sp,
				 struct net_device *ul_dev,
				 unsigned long event,
				 struct netdev_notifier_info *info)
{
	struct mlxsw_sp_ipip_entry *ipip_entry = NULL;
	int err;

	while ((ipip_entry = mlxsw_sp_ipip_entry_find_by_ul_dev(mlxsw_sp,
								ul_dev,
								ipip_entry))) {
		err = __mlxsw_sp_netdevice_ipip_ul_event(mlxsw_sp, ipip_entry,
							 ul_dev, event, info);
		if (err) {
			mlxsw_sp_ipip_demote_tunnel_by_ul_netdev(mlxsw_sp,
								 ul_dev);
			return err;
		}
	}

	return 0;
}

struct mlxsw_sp_neigh_key {
	struct neighbour *n;
};

struct mlxsw_sp_neigh_entry {
	struct list_head rif_list_node;
	struct rhash_head ht_node;
	struct mlxsw_sp_neigh_key key;
	u16 rif;
	bool connected;
	unsigned char ha[ETH_ALEN];
	struct list_head nexthop_list; /* list of nexthops using
					* this neigh entry
					*/
	struct list_head nexthop_neighs_list_node;
	unsigned int counter_index;
	bool counter_valid;
};

static const struct rhashtable_params mlxsw_sp_neigh_ht_params = {
	.key_offset = offsetof(struct mlxsw_sp_neigh_entry, key),
	.head_offset = offsetof(struct mlxsw_sp_neigh_entry, ht_node),
	.key_len = sizeof(struct mlxsw_sp_neigh_key),
};

struct mlxsw_sp_neigh_entry *
mlxsw_sp_rif_neigh_next(struct mlxsw_sp_rif *rif,
			struct mlxsw_sp_neigh_entry *neigh_entry)
{
	if (!neigh_entry) {
		if (list_empty(&rif->neigh_list))
			return NULL;
		else
			return list_first_entry(&rif->neigh_list,
						typeof(*neigh_entry),
						rif_list_node);
	}
	if (list_is_last(&neigh_entry->rif_list_node, &rif->neigh_list))
		return NULL;
	return list_next_entry(neigh_entry, rif_list_node);
}

int mlxsw_sp_neigh_entry_type(struct mlxsw_sp_neigh_entry *neigh_entry)
{
	return neigh_entry->key.n->tbl->family;
}

unsigned char *
mlxsw_sp_neigh_entry_ha(struct mlxsw_sp_neigh_entry *neigh_entry)
{
	return neigh_entry->ha;
}

u32 mlxsw_sp_neigh4_entry_dip(struct mlxsw_sp_neigh_entry *neigh_entry)
{
	struct neighbour *n;

	n = neigh_entry->key.n;
	return ntohl(*((__be32 *) n->primary_key));
}

struct in6_addr *
mlxsw_sp_neigh6_entry_dip(struct mlxsw_sp_neigh_entry *neigh_entry)
{
	struct neighbour *n;

	n = neigh_entry->key.n;
	return (struct in6_addr *) &n->primary_key;
}

int mlxsw_sp_neigh_counter_get(struct mlxsw_sp *mlxsw_sp,
			       struct mlxsw_sp_neigh_entry *neigh_entry,
			       u64 *p_counter)
{
	if (!neigh_entry->counter_valid)
		return -EINVAL;

	return mlxsw_sp_flow_counter_get(mlxsw_sp, neigh_entry->counter_index,
					 p_counter, NULL);
}

static struct mlxsw_sp_neigh_entry *
mlxsw_sp_neigh_entry_alloc(struct mlxsw_sp *mlxsw_sp, struct neighbour *n,
			   u16 rif)
{
	struct mlxsw_sp_neigh_entry *neigh_entry;

	neigh_entry = kzalloc(sizeof(*neigh_entry), GFP_KERNEL);
	if (!neigh_entry)
		return NULL;

	neigh_entry->key.n = n;
	neigh_entry->rif = rif;
	INIT_LIST_HEAD(&neigh_entry->nexthop_list);

	return neigh_entry;
}

static void mlxsw_sp_neigh_entry_free(struct mlxsw_sp_neigh_entry *neigh_entry)
{
	kfree(neigh_entry);
}

static int
mlxsw_sp_neigh_entry_insert(struct mlxsw_sp *mlxsw_sp,
			    struct mlxsw_sp_neigh_entry *neigh_entry)
{
	return rhashtable_insert_fast(&mlxsw_sp->router->neigh_ht,
				      &neigh_entry->ht_node,
				      mlxsw_sp_neigh_ht_params);
}

static void
mlxsw_sp_neigh_entry_remove(struct mlxsw_sp *mlxsw_sp,
			    struct mlxsw_sp_neigh_entry *neigh_entry)
{
	rhashtable_remove_fast(&mlxsw_sp->router->neigh_ht,
			       &neigh_entry->ht_node,
			       mlxsw_sp_neigh_ht_params);
}

static bool
mlxsw_sp_neigh_counter_should_alloc(struct mlxsw_sp *mlxsw_sp,
				    struct mlxsw_sp_neigh_entry *neigh_entry)
{
	struct devlink *devlink;
	const char *table_name;

	switch (mlxsw_sp_neigh_entry_type(neigh_entry)) {
	case AF_INET:
		table_name = MLXSW_SP_DPIPE_TABLE_NAME_HOST4;
		break;
	case AF_INET6:
		table_name = MLXSW_SP_DPIPE_TABLE_NAME_HOST6;
		break;
	default:
		WARN_ON(1);
		return false;
	}

	devlink = priv_to_devlink(mlxsw_sp->core);
	return devlink_dpipe_table_counter_enabled(devlink, table_name);
}

static void
mlxsw_sp_neigh_counter_alloc(struct mlxsw_sp *mlxsw_sp,
			     struct mlxsw_sp_neigh_entry *neigh_entry)
{
	if (!mlxsw_sp_neigh_counter_should_alloc(mlxsw_sp, neigh_entry))
		return;

	if (mlxsw_sp_flow_counter_alloc(mlxsw_sp, &neigh_entry->counter_index))
		return;

	neigh_entry->counter_valid = true;
}

static void
mlxsw_sp_neigh_counter_free(struct mlxsw_sp *mlxsw_sp,
			    struct mlxsw_sp_neigh_entry *neigh_entry)
{
	if (!neigh_entry->counter_valid)
		return;
	mlxsw_sp_flow_counter_free(mlxsw_sp,
				   neigh_entry->counter_index);
	neigh_entry->counter_valid = false;
}

static struct mlxsw_sp_neigh_entry *
mlxsw_sp_neigh_entry_create(struct mlxsw_sp *mlxsw_sp, struct neighbour *n)
{
	struct mlxsw_sp_neigh_entry *neigh_entry;
	struct mlxsw_sp_rif *rif;
	int err;

	rif = mlxsw_sp_rif_find_by_dev(mlxsw_sp, n->dev);
	if (!rif)
		return ERR_PTR(-EINVAL);

	neigh_entry = mlxsw_sp_neigh_entry_alloc(mlxsw_sp, n, rif->rif_index);
	if (!neigh_entry)
		return ERR_PTR(-ENOMEM);

	err = mlxsw_sp_neigh_entry_insert(mlxsw_sp, neigh_entry);
	if (err)
		goto err_neigh_entry_insert;

	mlxsw_sp_neigh_counter_alloc(mlxsw_sp, neigh_entry);
	list_add(&neigh_entry->rif_list_node, &rif->neigh_list);

	return neigh_entry;

err_neigh_entry_insert:
	mlxsw_sp_neigh_entry_free(neigh_entry);
	return ERR_PTR(err);
}

static void
mlxsw_sp_neigh_entry_destroy(struct mlxsw_sp *mlxsw_sp,
			     struct mlxsw_sp_neigh_entry *neigh_entry)
{
	list_del(&neigh_entry->rif_list_node);
	mlxsw_sp_neigh_counter_free(mlxsw_sp, neigh_entry);
	mlxsw_sp_neigh_entry_remove(mlxsw_sp, neigh_entry);
	mlxsw_sp_neigh_entry_free(neigh_entry);
}

static struct mlxsw_sp_neigh_entry *
mlxsw_sp_neigh_entry_lookup(struct mlxsw_sp *mlxsw_sp, struct neighbour *n)
{
	struct mlxsw_sp_neigh_key key;

	key.n = n;
	return rhashtable_lookup_fast(&mlxsw_sp->router->neigh_ht,
				      &key, mlxsw_sp_neigh_ht_params);
}

static void
mlxsw_sp_router_neighs_update_interval_init(struct mlxsw_sp *mlxsw_sp)
{
	unsigned long interval;

#if IS_ENABLED(CONFIG_IPV6)
	interval = min_t(unsigned long,
			 NEIGH_VAR(&arp_tbl.parms, DELAY_PROBE_TIME),
			 NEIGH_VAR(&nd_tbl.parms, DELAY_PROBE_TIME));
#else
	interval = NEIGH_VAR(&arp_tbl.parms, DELAY_PROBE_TIME);
#endif
	mlxsw_sp->router->neighs_update.interval = jiffies_to_msecs(interval);
}

static void mlxsw_sp_router_neigh_ent_ipv4_process(struct mlxsw_sp *mlxsw_sp,
						   char *rauhtd_pl,
						   int ent_index)
{
	struct net_device *dev;
	struct neighbour *n;
	__be32 dipn;
	u32 dip;
	u16 rif;

	mlxsw_reg_rauhtd_ent_ipv4_unpack(rauhtd_pl, ent_index, &rif, &dip);

	if (!mlxsw_sp->router->rifs[rif]) {
		dev_err_ratelimited(mlxsw_sp->bus_info->dev, "Incorrect RIF in neighbour entry\n");
		return;
	}

	dipn = htonl(dip);
	dev = mlxsw_sp->router->rifs[rif]->dev;
	n = neigh_lookup(&arp_tbl, &dipn, dev);
	if (!n)
		return;

	netdev_dbg(dev, "Updating neighbour with IP=%pI4h\n", &dip);
	neigh_event_send(n, NULL);
	neigh_release(n);
}

#if IS_ENABLED(CONFIG_IPV6)
static void mlxsw_sp_router_neigh_ent_ipv6_process(struct mlxsw_sp *mlxsw_sp,
						   char *rauhtd_pl,
						   int rec_index)
{
	struct net_device *dev;
	struct neighbour *n;
	struct in6_addr dip;
	u16 rif;

	mlxsw_reg_rauhtd_ent_ipv6_unpack(rauhtd_pl, rec_index, &rif,
					 (char *) &dip);

	if (!mlxsw_sp->router->rifs[rif]) {
		dev_err_ratelimited(mlxsw_sp->bus_info->dev, "Incorrect RIF in neighbour entry\n");
		return;
	}

	dev = mlxsw_sp->router->rifs[rif]->dev;
	n = neigh_lookup(&nd_tbl, &dip, dev);
	if (!n)
		return;

	netdev_dbg(dev, "Updating neighbour with IP=%pI6c\n", &dip);
	neigh_event_send(n, NULL);
	neigh_release(n);
}
#else
static void mlxsw_sp_router_neigh_ent_ipv6_process(struct mlxsw_sp *mlxsw_sp,
						   char *rauhtd_pl,
						   int rec_index)
{
}
#endif

static void mlxsw_sp_router_neigh_rec_ipv4_process(struct mlxsw_sp *mlxsw_sp,
						   char *rauhtd_pl,
						   int rec_index)
{
	u8 num_entries;
	int i;

	num_entries = mlxsw_reg_rauhtd_ipv4_rec_num_entries_get(rauhtd_pl,
								rec_index);
	/* Hardware starts counting at 0, so add 1. */
	num_entries++;

	/* Each record consists of several neighbour entries. */
	for (i = 0; i < num_entries; i++) {
		int ent_index;

		ent_index = rec_index * MLXSW_REG_RAUHTD_IPV4_ENT_PER_REC + i;
		mlxsw_sp_router_neigh_ent_ipv4_process(mlxsw_sp, rauhtd_pl,
						       ent_index);
	}

}

static void mlxsw_sp_router_neigh_rec_ipv6_process(struct mlxsw_sp *mlxsw_sp,
						   char *rauhtd_pl,
						   int rec_index)
{
	/* One record contains one entry. */
	mlxsw_sp_router_neigh_ent_ipv6_process(mlxsw_sp, rauhtd_pl,
					       rec_index);
}

static void mlxsw_sp_router_neigh_rec_process(struct mlxsw_sp *mlxsw_sp,
					      char *rauhtd_pl, int rec_index)
{
	switch (mlxsw_reg_rauhtd_rec_type_get(rauhtd_pl, rec_index)) {
	case MLXSW_REG_RAUHTD_TYPE_IPV4:
		mlxsw_sp_router_neigh_rec_ipv4_process(mlxsw_sp, rauhtd_pl,
						       rec_index);
		break;
	case MLXSW_REG_RAUHTD_TYPE_IPV6:
		mlxsw_sp_router_neigh_rec_ipv6_process(mlxsw_sp, rauhtd_pl,
						       rec_index);
		break;
	}
}

static bool mlxsw_sp_router_rauhtd_is_full(char *rauhtd_pl)
{
	u8 num_rec, last_rec_index, num_entries;

	num_rec = mlxsw_reg_rauhtd_num_rec_get(rauhtd_pl);
	last_rec_index = num_rec - 1;

	if (num_rec < MLXSW_REG_RAUHTD_REC_MAX_NUM)
		return false;
	if (mlxsw_reg_rauhtd_rec_type_get(rauhtd_pl, last_rec_index) ==
	    MLXSW_REG_RAUHTD_TYPE_IPV6)
		return true;

	num_entries = mlxsw_reg_rauhtd_ipv4_rec_num_entries_get(rauhtd_pl,
								last_rec_index);
	if (++num_entries == MLXSW_REG_RAUHTD_IPV4_ENT_PER_REC)
		return true;
	return false;
}

static int
__mlxsw_sp_router_neighs_update_rauhtd(struct mlxsw_sp *mlxsw_sp,
				       char *rauhtd_pl,
				       enum mlxsw_reg_rauhtd_type type)
{
	int i, num_rec;
	int err;

	/* Make sure the neighbour's netdev isn't removed in the
	 * process.
	 */
	rtnl_lock();
	do {
		mlxsw_reg_rauhtd_pack(rauhtd_pl, type);
		err = mlxsw_reg_query(mlxsw_sp->core, MLXSW_REG(rauhtd),
				      rauhtd_pl);
		if (err) {
			dev_err_ratelimited(mlxsw_sp->bus_info->dev, "Failed to dump neighbour table\n");
			break;
		}
		num_rec = mlxsw_reg_rauhtd_num_rec_get(rauhtd_pl);
		for (i = 0; i < num_rec; i++)
			mlxsw_sp_router_neigh_rec_process(mlxsw_sp, rauhtd_pl,
							  i);
	} while (mlxsw_sp_router_rauhtd_is_full(rauhtd_pl));
	rtnl_unlock();

	return err;
}

static int mlxsw_sp_router_neighs_update_rauhtd(struct mlxsw_sp *mlxsw_sp)
{
	enum mlxsw_reg_rauhtd_type type;
	char *rauhtd_pl;
	int err;

	rauhtd_pl = kmalloc(MLXSW_REG_RAUHTD_LEN, GFP_KERNEL);
	if (!rauhtd_pl)
		return -ENOMEM;

	type = MLXSW_REG_RAUHTD_TYPE_IPV4;
	err = __mlxsw_sp_router_neighs_update_rauhtd(mlxsw_sp, rauhtd_pl, type);
	if (err)
		goto out;

	type = MLXSW_REG_RAUHTD_TYPE_IPV6;
	err = __mlxsw_sp_router_neighs_update_rauhtd(mlxsw_sp, rauhtd_pl, type);
out:
	kfree(rauhtd_pl);
	return err;
}

static void mlxsw_sp_router_neighs_update_nh(struct mlxsw_sp *mlxsw_sp)
{
	struct mlxsw_sp_neigh_entry *neigh_entry;

	/* Take RTNL mutex here to prevent lists from changes */
	rtnl_lock();
	list_for_each_entry(neigh_entry, &mlxsw_sp->router->nexthop_neighs_list,
			    nexthop_neighs_list_node)
		/* If this neigh have nexthops, make the kernel think this neigh
		 * is active regardless of the traffic.
		 */
		neigh_event_send(neigh_entry->key.n, NULL);
	rtnl_unlock();
}

static void
mlxsw_sp_router_neighs_update_work_schedule(struct mlxsw_sp *mlxsw_sp)
{
	unsigned long interval = mlxsw_sp->router->neighs_update.interval;

	mlxsw_core_schedule_dw(&mlxsw_sp->router->neighs_update.dw,
			       msecs_to_jiffies(interval));
}

static void mlxsw_sp_router_neighs_update_work(struct work_struct *work)
{
	struct mlxsw_sp_router *router;
	int err;

	router = container_of(work, struct mlxsw_sp_router,
			      neighs_update.dw.work);
	err = mlxsw_sp_router_neighs_update_rauhtd(router->mlxsw_sp);
	if (err)
		dev_err(router->mlxsw_sp->bus_info->dev, "Could not update kernel for neigh activity");

	mlxsw_sp_router_neighs_update_nh(router->mlxsw_sp);

	mlxsw_sp_router_neighs_update_work_schedule(router->mlxsw_sp);
}

static void mlxsw_sp_router_probe_unresolved_nexthops(struct work_struct *work)
{
	struct mlxsw_sp_neigh_entry *neigh_entry;
	struct mlxsw_sp_router *router;

	router = container_of(work, struct mlxsw_sp_router,
			      nexthop_probe_dw.work);
	/* Iterate over nexthop neighbours, find those who are unresolved and
	 * send arp on them. This solves the chicken-egg problem when
	 * the nexthop wouldn't get offloaded until the neighbor is resolved
	 * but it wouldn't get resolved ever in case traffic is flowing in HW
	 * using different nexthop.
	 *
	 * Take RTNL mutex here to prevent lists from changes.
	 */
	rtnl_lock();
	list_for_each_entry(neigh_entry, &router->nexthop_neighs_list,
			    nexthop_neighs_list_node)
		if (!neigh_entry->connected)
			neigh_event_send(neigh_entry->key.n, NULL);
	rtnl_unlock();

	mlxsw_core_schedule_dw(&router->nexthop_probe_dw,
			       MLXSW_SP_UNRESOLVED_NH_PROBE_INTERVAL);
}

static void
mlxsw_sp_nexthop_neigh_update(struct mlxsw_sp *mlxsw_sp,
			      struct mlxsw_sp_neigh_entry *neigh_entry,
			      bool removing);

static enum mlxsw_reg_rauht_op mlxsw_sp_rauht_op(bool adding)
{
	return adding ? MLXSW_REG_RAUHT_OP_WRITE_ADD :
			MLXSW_REG_RAUHT_OP_WRITE_DELETE;
}

static void
mlxsw_sp_router_neigh_entry_op4(struct mlxsw_sp *mlxsw_sp,
				struct mlxsw_sp_neigh_entry *neigh_entry,
				enum mlxsw_reg_rauht_op op)
{
	struct neighbour *n = neigh_entry->key.n;
	u32 dip = ntohl(*((__be32 *) n->primary_key));
	char rauht_pl[MLXSW_REG_RAUHT_LEN];

	mlxsw_reg_rauht_pack4(rauht_pl, op, neigh_entry->rif, neigh_entry->ha,
			      dip);
	if (neigh_entry->counter_valid)
		mlxsw_reg_rauht_pack_counter(rauht_pl,
					     neigh_entry->counter_index);
	mlxsw_reg_write(mlxsw_sp->core, MLXSW_REG(rauht), rauht_pl);
}

static void
mlxsw_sp_router_neigh_entry_op6(struct mlxsw_sp *mlxsw_sp,
				struct mlxsw_sp_neigh_entry *neigh_entry,
				enum mlxsw_reg_rauht_op op)
{
	struct neighbour *n = neigh_entry->key.n;
	char rauht_pl[MLXSW_REG_RAUHT_LEN];
	const char *dip = n->primary_key;

	mlxsw_reg_rauht_pack6(rauht_pl, op, neigh_entry->rif, neigh_entry->ha,
			      dip);
	if (neigh_entry->counter_valid)
		mlxsw_reg_rauht_pack_counter(rauht_pl,
					     neigh_entry->counter_index);
	mlxsw_reg_write(mlxsw_sp->core, MLXSW_REG(rauht), rauht_pl);
}

bool mlxsw_sp_neigh_ipv6_ignore(struct mlxsw_sp_neigh_entry *neigh_entry)
{
	struct neighbour *n = neigh_entry->key.n;

	/* Packets with a link-local destination address are trapped
	 * after LPM lookup and never reach the neighbour table, so
	 * there is no need to program such neighbours to the device.
	 */
	if (ipv6_addr_type((struct in6_addr *) &n->primary_key) &
	    IPV6_ADDR_LINKLOCAL)
		return true;
	return false;
}

static void
mlxsw_sp_neigh_entry_update(struct mlxsw_sp *mlxsw_sp,
			    struct mlxsw_sp_neigh_entry *neigh_entry,
			    bool adding)
{
	if (!adding && !neigh_entry->connected)
		return;
	neigh_entry->connected = adding;
	if (neigh_entry->key.n->tbl->family == AF_INET) {
		mlxsw_sp_router_neigh_entry_op4(mlxsw_sp, neigh_entry,
						mlxsw_sp_rauht_op(adding));
	} else if (neigh_entry->key.n->tbl->family == AF_INET6) {
		if (mlxsw_sp_neigh_ipv6_ignore(neigh_entry))
			return;
		mlxsw_sp_router_neigh_entry_op6(mlxsw_sp, neigh_entry,
						mlxsw_sp_rauht_op(adding));
	} else {
		WARN_ON_ONCE(1);
	}
}

void
mlxsw_sp_neigh_entry_counter_update(struct mlxsw_sp *mlxsw_sp,
				    struct mlxsw_sp_neigh_entry *neigh_entry,
				    bool adding)
{
	if (adding)
		mlxsw_sp_neigh_counter_alloc(mlxsw_sp, neigh_entry);
	else
		mlxsw_sp_neigh_counter_free(mlxsw_sp, neigh_entry);
	mlxsw_sp_neigh_entry_update(mlxsw_sp, neigh_entry, true);
}

struct mlxsw_sp_netevent_work {
	struct work_struct work;
	struct mlxsw_sp *mlxsw_sp;
	struct neighbour *n;
};

static void mlxsw_sp_router_neigh_event_work(struct work_struct *work)
{
	struct mlxsw_sp_netevent_work *net_work =
		container_of(work, struct mlxsw_sp_netevent_work, work);
	struct mlxsw_sp *mlxsw_sp = net_work->mlxsw_sp;
	struct mlxsw_sp_neigh_entry *neigh_entry;
	struct neighbour *n = net_work->n;
	unsigned char ha[ETH_ALEN];
	bool entry_connected;
	u8 nud_state, dead;

	/* If these parameters are changed after we release the lock,
	 * then we are guaranteed to receive another event letting us
	 * know about it.
	 */
	read_lock_bh(&n->lock);
	memcpy(ha, n->ha, ETH_ALEN);
	nud_state = n->nud_state;
	dead = n->dead;
	read_unlock_bh(&n->lock);

	rtnl_lock();
	entry_connected = nud_state & NUD_VALID && !dead;
	neigh_entry = mlxsw_sp_neigh_entry_lookup(mlxsw_sp, n);
	if (!entry_connected && !neigh_entry)
		goto out;
	if (!neigh_entry) {
		neigh_entry = mlxsw_sp_neigh_entry_create(mlxsw_sp, n);
		if (IS_ERR(neigh_entry))
			goto out;
	}

	memcpy(neigh_entry->ha, ha, ETH_ALEN);
	mlxsw_sp_neigh_entry_update(mlxsw_sp, neigh_entry, entry_connected);
	mlxsw_sp_nexthop_neigh_update(mlxsw_sp, neigh_entry, !entry_connected);

	if (!neigh_entry->connected && list_empty(&neigh_entry->nexthop_list))
		mlxsw_sp_neigh_entry_destroy(mlxsw_sp, neigh_entry);

out:
	rtnl_unlock();
	neigh_release(n);
	kfree(net_work);
}

static int mlxsw_sp_mp_hash_init(struct mlxsw_sp *mlxsw_sp);

static void mlxsw_sp_router_mp_hash_event_work(struct work_struct *work)
<<<<<<< HEAD
{
	struct mlxsw_sp_netevent_work *net_work =
		container_of(work, struct mlxsw_sp_netevent_work, work);
	struct mlxsw_sp *mlxsw_sp = net_work->mlxsw_sp;

	mlxsw_sp_mp_hash_init(mlxsw_sp);
	kfree(net_work);
}

static int mlxsw_sp_router_netevent_event(struct notifier_block *nb,
					  unsigned long event, void *ptr)
{
=======
{
	struct mlxsw_sp_netevent_work *net_work =
		container_of(work, struct mlxsw_sp_netevent_work, work);
	struct mlxsw_sp *mlxsw_sp = net_work->mlxsw_sp;

	mlxsw_sp_mp_hash_init(mlxsw_sp);
	kfree(net_work);
}

static int mlxsw_sp_router_netevent_event(struct notifier_block *nb,
					  unsigned long event, void *ptr)
{
>>>>>>> 661e50bc
	struct mlxsw_sp_netevent_work *net_work;
	struct mlxsw_sp_port *mlxsw_sp_port;
	struct mlxsw_sp_router *router;
	struct mlxsw_sp *mlxsw_sp;
	unsigned long interval;
	struct neigh_parms *p;
	struct neighbour *n;
	struct net *net;

	switch (event) {
	case NETEVENT_DELAY_PROBE_TIME_UPDATE:
		p = ptr;

		/* We don't care about changes in the default table. */
		if (!p->dev || (p->tbl->family != AF_INET &&
				p->tbl->family != AF_INET6))
			return NOTIFY_DONE;

		/* We are in atomic context and can't take RTNL mutex,
		 * so use RCU variant to walk the device chain.
		 */
		mlxsw_sp_port = mlxsw_sp_port_lower_dev_hold(p->dev);
		if (!mlxsw_sp_port)
			return NOTIFY_DONE;

		mlxsw_sp = mlxsw_sp_port->mlxsw_sp;
		interval = jiffies_to_msecs(NEIGH_VAR(p, DELAY_PROBE_TIME));
		mlxsw_sp->router->neighs_update.interval = interval;

		mlxsw_sp_port_dev_put(mlxsw_sp_port);
		break;
	case NETEVENT_NEIGH_UPDATE:
		n = ptr;

		if (n->tbl->family != AF_INET && n->tbl->family != AF_INET6)
			return NOTIFY_DONE;

		mlxsw_sp_port = mlxsw_sp_port_lower_dev_hold(n->dev);
		if (!mlxsw_sp_port)
			return NOTIFY_DONE;

		net_work = kzalloc(sizeof(*net_work), GFP_ATOMIC);
		if (!net_work) {
			mlxsw_sp_port_dev_put(mlxsw_sp_port);
			return NOTIFY_BAD;
		}

		INIT_WORK(&net_work->work, mlxsw_sp_router_neigh_event_work);
		net_work->mlxsw_sp = mlxsw_sp_port->mlxsw_sp;
		net_work->n = n;

		/* Take a reference to ensure the neighbour won't be
		 * destructed until we drop the reference in delayed
		 * work.
		 */
		neigh_clone(n);
		mlxsw_core_schedule_work(&net_work->work);
		mlxsw_sp_port_dev_put(mlxsw_sp_port);
		break;
	case NETEVENT_MULTIPATH_HASH_UPDATE:
		net = ptr;

		if (!net_eq(net, &init_net))
			return NOTIFY_DONE;

		net_work = kzalloc(sizeof(*net_work), GFP_ATOMIC);
		if (!net_work)
			return NOTIFY_BAD;

		router = container_of(nb, struct mlxsw_sp_router, netevent_nb);
		INIT_WORK(&net_work->work, mlxsw_sp_router_mp_hash_event_work);
		net_work->mlxsw_sp = router->mlxsw_sp;
		mlxsw_core_schedule_work(&net_work->work);
		break;
	}

	return NOTIFY_DONE;
}

static int mlxsw_sp_neigh_init(struct mlxsw_sp *mlxsw_sp)
{
	int err;

	err = rhashtable_init(&mlxsw_sp->router->neigh_ht,
			      &mlxsw_sp_neigh_ht_params);
	if (err)
		return err;

	/* Initialize the polling interval according to the default
	 * table.
	 */
	mlxsw_sp_router_neighs_update_interval_init(mlxsw_sp);

	/* Create the delayed works for the activity_update */
	INIT_DELAYED_WORK(&mlxsw_sp->router->neighs_update.dw,
			  mlxsw_sp_router_neighs_update_work);
	INIT_DELAYED_WORK(&mlxsw_sp->router->nexthop_probe_dw,
			  mlxsw_sp_router_probe_unresolved_nexthops);
	mlxsw_core_schedule_dw(&mlxsw_sp->router->neighs_update.dw, 0);
	mlxsw_core_schedule_dw(&mlxsw_sp->router->nexthop_probe_dw, 0);
	return 0;
}

static void mlxsw_sp_neigh_fini(struct mlxsw_sp *mlxsw_sp)
{
	cancel_delayed_work_sync(&mlxsw_sp->router->neighs_update.dw);
	cancel_delayed_work_sync(&mlxsw_sp->router->nexthop_probe_dw);
	rhashtable_destroy(&mlxsw_sp->router->neigh_ht);
}

static void mlxsw_sp_neigh_rif_gone_sync(struct mlxsw_sp *mlxsw_sp,
					 struct mlxsw_sp_rif *rif)
{
	struct mlxsw_sp_neigh_entry *neigh_entry, *tmp;

	list_for_each_entry_safe(neigh_entry, tmp, &rif->neigh_list,
				 rif_list_node) {
		mlxsw_sp_neigh_entry_update(mlxsw_sp, neigh_entry, false);
		mlxsw_sp_neigh_entry_destroy(mlxsw_sp, neigh_entry);
	}
}

enum mlxsw_sp_nexthop_type {
	MLXSW_SP_NEXTHOP_TYPE_ETH,
	MLXSW_SP_NEXTHOP_TYPE_IPIP,
};

struct mlxsw_sp_nexthop_key {
	struct fib_nh *fib_nh;
};

struct mlxsw_sp_nexthop {
	struct list_head neigh_list_node; /* member of neigh entry list */
	struct list_head rif_list_node;
	struct list_head router_list_node;
	struct mlxsw_sp_nexthop_group *nh_grp; /* pointer back to the group
						* this belongs to
						*/
	struct rhash_head ht_node;
	struct mlxsw_sp_nexthop_key key;
	unsigned char gw_addr[sizeof(struct in6_addr)];
	int ifindex;
	int nh_weight;
	int norm_nh_weight;
	int num_adj_entries;
	struct mlxsw_sp_rif *rif;
	u8 should_offload:1, /* set indicates this neigh is connected and
			      * should be put to KVD linear area of this group.
			      */
	   offloaded:1, /* set in case the neigh is actually put into
			 * KVD linear area of this group.
			 */
	   update:1; /* set indicates that MAC of this neigh should be
		      * updated in HW
		      */
	enum mlxsw_sp_nexthop_type type;
	union {
		struct mlxsw_sp_neigh_entry *neigh_entry;
		struct mlxsw_sp_ipip_entry *ipip_entry;
	};
	unsigned int counter_index;
	bool counter_valid;
};

struct mlxsw_sp_nexthop_group {
	void *priv;
	struct rhash_head ht_node;
	struct list_head fib_list; /* list of fib entries that use this group */
	struct neigh_table *neigh_tbl;
	u8 adj_index_valid:1,
	   gateway:1; /* routes using the group use a gateway */
	u32 adj_index;
	u16 ecmp_size;
	u16 count;
	int sum_norm_weight;
	struct mlxsw_sp_nexthop nexthops[0];
#define nh_rif	nexthops[0].rif
};

void mlxsw_sp_nexthop_counter_alloc(struct mlxsw_sp *mlxsw_sp,
				    struct mlxsw_sp_nexthop *nh)
{
	struct devlink *devlink;

	devlink = priv_to_devlink(mlxsw_sp->core);
	if (!devlink_dpipe_table_counter_enabled(devlink,
						 MLXSW_SP_DPIPE_TABLE_NAME_ADJ))
		return;

	if (mlxsw_sp_flow_counter_alloc(mlxsw_sp, &nh->counter_index))
		return;

	nh->counter_valid = true;
}

void mlxsw_sp_nexthop_counter_free(struct mlxsw_sp *mlxsw_sp,
				   struct mlxsw_sp_nexthop *nh)
{
	if (!nh->counter_valid)
		return;
	mlxsw_sp_flow_counter_free(mlxsw_sp, nh->counter_index);
	nh->counter_valid = false;
}

int mlxsw_sp_nexthop_counter_get(struct mlxsw_sp *mlxsw_sp,
				 struct mlxsw_sp_nexthop *nh, u64 *p_counter)
{
	if (!nh->counter_valid)
		return -EINVAL;

	return mlxsw_sp_flow_counter_get(mlxsw_sp, nh->counter_index,
					 p_counter, NULL);
}

struct mlxsw_sp_nexthop *mlxsw_sp_nexthop_next(struct mlxsw_sp_router *router,
					       struct mlxsw_sp_nexthop *nh)
{
	if (!nh) {
		if (list_empty(&router->nexthop_list))
			return NULL;
		else
			return list_first_entry(&router->nexthop_list,
						typeof(*nh), router_list_node);
	}
	if (list_is_last(&nh->router_list_node, &router->nexthop_list))
		return NULL;
	return list_next_entry(nh, router_list_node);
}

bool mlxsw_sp_nexthop_offload(struct mlxsw_sp_nexthop *nh)
{
	return nh->offloaded;
}

unsigned char *mlxsw_sp_nexthop_ha(struct mlxsw_sp_nexthop *nh)
{
	if (!nh->offloaded)
		return NULL;
	return nh->neigh_entry->ha;
}

int mlxsw_sp_nexthop_indexes(struct mlxsw_sp_nexthop *nh, u32 *p_adj_index,
			     u32 *p_adj_size, u32 *p_adj_hash_index)
{
	struct mlxsw_sp_nexthop_group *nh_grp = nh->nh_grp;
	u32 adj_hash_index = 0;
	int i;

	if (!nh->offloaded || !nh_grp->adj_index_valid)
		return -EINVAL;

	*p_adj_index = nh_grp->adj_index;
	*p_adj_size = nh_grp->ecmp_size;

	for (i = 0; i < nh_grp->count; i++) {
		struct mlxsw_sp_nexthop *nh_iter = &nh_grp->nexthops[i];

		if (nh_iter == nh)
			break;
		if (nh_iter->offloaded)
			adj_hash_index += nh_iter->num_adj_entries;
	}

	*p_adj_hash_index = adj_hash_index;
	return 0;
}

struct mlxsw_sp_rif *mlxsw_sp_nexthop_rif(struct mlxsw_sp_nexthop *nh)
{
	return nh->rif;
}

bool mlxsw_sp_nexthop_group_has_ipip(struct mlxsw_sp_nexthop *nh)
{
	struct mlxsw_sp_nexthop_group *nh_grp = nh->nh_grp;
	int i;

	for (i = 0; i < nh_grp->count; i++) {
		struct mlxsw_sp_nexthop *nh_iter = &nh_grp->nexthops[i];

		if (nh_iter->type == MLXSW_SP_NEXTHOP_TYPE_IPIP)
			return true;
	}
	return false;
}

static struct fib_info *
mlxsw_sp_nexthop4_group_fi(const struct mlxsw_sp_nexthop_group *nh_grp)
{
	return nh_grp->priv;
}

struct mlxsw_sp_nexthop_group_cmp_arg {
	enum mlxsw_sp_l3proto proto;
	union {
		struct fib_info *fi;
		struct mlxsw_sp_fib6_entry *fib6_entry;
	};
};

static bool
mlxsw_sp_nexthop6_group_has_nexthop(const struct mlxsw_sp_nexthop_group *nh_grp,
				    const struct in6_addr *gw, int ifindex,
				    int weight)
{
	int i;

	for (i = 0; i < nh_grp->count; i++) {
		const struct mlxsw_sp_nexthop *nh;

		nh = &nh_grp->nexthops[i];
		if (nh->ifindex == ifindex && nh->nh_weight == weight &&
		    ipv6_addr_equal(gw, (struct in6_addr *) nh->gw_addr))
			return true;
	}

	return false;
}

static bool
mlxsw_sp_nexthop6_group_cmp(const struct mlxsw_sp_nexthop_group *nh_grp,
			    const struct mlxsw_sp_fib6_entry *fib6_entry)
{
	struct mlxsw_sp_rt6 *mlxsw_sp_rt6;

	if (nh_grp->count != fib6_entry->nrt6)
		return false;

	list_for_each_entry(mlxsw_sp_rt6, &fib6_entry->rt6_list, list) {
		struct in6_addr *gw;
		int ifindex, weight;

		ifindex = mlxsw_sp_rt6->rt->dst.dev->ifindex;
		weight = mlxsw_sp_rt6->rt->rt6i_nh_weight;
		gw = &mlxsw_sp_rt6->rt->rt6i_gateway;
		if (!mlxsw_sp_nexthop6_group_has_nexthop(nh_grp, gw, ifindex,
							 weight))
			return false;
	}

	return true;
}

static int
mlxsw_sp_nexthop_group_cmp(struct rhashtable_compare_arg *arg, const void *ptr)
{
	const struct mlxsw_sp_nexthop_group_cmp_arg *cmp_arg = arg->key;
	const struct mlxsw_sp_nexthop_group *nh_grp = ptr;

	switch (cmp_arg->proto) {
	case MLXSW_SP_L3_PROTO_IPV4:
		return cmp_arg->fi != mlxsw_sp_nexthop4_group_fi(nh_grp);
	case MLXSW_SP_L3_PROTO_IPV6:
		return !mlxsw_sp_nexthop6_group_cmp(nh_grp,
						    cmp_arg->fib6_entry);
	default:
		WARN_ON(1);
		return 1;
	}
}

static int
mlxsw_sp_nexthop_group_type(const struct mlxsw_sp_nexthop_group *nh_grp)
{
	return nh_grp->neigh_tbl->family;
}

static u32 mlxsw_sp_nexthop_group_hash_obj(const void *data, u32 len, u32 seed)
{
	const struct mlxsw_sp_nexthop_group *nh_grp = data;
	const struct mlxsw_sp_nexthop *nh;
	struct fib_info *fi;
	unsigned int val;
	int i;

	switch (mlxsw_sp_nexthop_group_type(nh_grp)) {
	case AF_INET:
		fi = mlxsw_sp_nexthop4_group_fi(nh_grp);
		return jhash(&fi, sizeof(fi), seed);
	case AF_INET6:
		val = nh_grp->count;
		for (i = 0; i < nh_grp->count; i++) {
			nh = &nh_grp->nexthops[i];
			val ^= nh->ifindex;
		}
		return jhash(&val, sizeof(val), seed);
	default:
		WARN_ON(1);
		return 0;
	}
}

static u32
mlxsw_sp_nexthop6_group_hash(struct mlxsw_sp_fib6_entry *fib6_entry, u32 seed)
{
	unsigned int val = fib6_entry->nrt6;
	struct mlxsw_sp_rt6 *mlxsw_sp_rt6;
	struct net_device *dev;

	list_for_each_entry(mlxsw_sp_rt6, &fib6_entry->rt6_list, list) {
		dev = mlxsw_sp_rt6->rt->dst.dev;
		val ^= dev->ifindex;
	}

	return jhash(&val, sizeof(val), seed);
}

static u32
mlxsw_sp_nexthop_group_hash(const void *data, u32 len, u32 seed)
{
	const struct mlxsw_sp_nexthop_group_cmp_arg *cmp_arg = data;

	switch (cmp_arg->proto) {
	case MLXSW_SP_L3_PROTO_IPV4:
		return jhash(&cmp_arg->fi, sizeof(cmp_arg->fi), seed);
	case MLXSW_SP_L3_PROTO_IPV6:
		return mlxsw_sp_nexthop6_group_hash(cmp_arg->fib6_entry, seed);
	default:
		WARN_ON(1);
		return 0;
	}
}

static const struct rhashtable_params mlxsw_sp_nexthop_group_ht_params = {
	.head_offset = offsetof(struct mlxsw_sp_nexthop_group, ht_node),
	.hashfn	     = mlxsw_sp_nexthop_group_hash,
	.obj_hashfn  = mlxsw_sp_nexthop_group_hash_obj,
	.obj_cmpfn   = mlxsw_sp_nexthop_group_cmp,
};

static int mlxsw_sp_nexthop_group_insert(struct mlxsw_sp *mlxsw_sp,
					 struct mlxsw_sp_nexthop_group *nh_grp)
{
	if (mlxsw_sp_nexthop_group_type(nh_grp) == AF_INET6 &&
	    !nh_grp->gateway)
		return 0;

	return rhashtable_insert_fast(&mlxsw_sp->router->nexthop_group_ht,
				      &nh_grp->ht_node,
				      mlxsw_sp_nexthop_group_ht_params);
}

static void mlxsw_sp_nexthop_group_remove(struct mlxsw_sp *mlxsw_sp,
					  struct mlxsw_sp_nexthop_group *nh_grp)
{
	if (mlxsw_sp_nexthop_group_type(nh_grp) == AF_INET6 &&
	    !nh_grp->gateway)
		return;

	rhashtable_remove_fast(&mlxsw_sp->router->nexthop_group_ht,
			       &nh_grp->ht_node,
			       mlxsw_sp_nexthop_group_ht_params);
}

static struct mlxsw_sp_nexthop_group *
mlxsw_sp_nexthop4_group_lookup(struct mlxsw_sp *mlxsw_sp,
			       struct fib_info *fi)
{
	struct mlxsw_sp_nexthop_group_cmp_arg cmp_arg;

	cmp_arg.proto = MLXSW_SP_L3_PROTO_IPV4;
	cmp_arg.fi = fi;
	return rhashtable_lookup_fast(&mlxsw_sp->router->nexthop_group_ht,
				      &cmp_arg,
				      mlxsw_sp_nexthop_group_ht_params);
}

static struct mlxsw_sp_nexthop_group *
mlxsw_sp_nexthop6_group_lookup(struct mlxsw_sp *mlxsw_sp,
			       struct mlxsw_sp_fib6_entry *fib6_entry)
{
	struct mlxsw_sp_nexthop_group_cmp_arg cmp_arg;

	cmp_arg.proto = MLXSW_SP_L3_PROTO_IPV6;
	cmp_arg.fib6_entry = fib6_entry;
	return rhashtable_lookup_fast(&mlxsw_sp->router->nexthop_group_ht,
				      &cmp_arg,
				      mlxsw_sp_nexthop_group_ht_params);
}

static const struct rhashtable_params mlxsw_sp_nexthop_ht_params = {
	.key_offset = offsetof(struct mlxsw_sp_nexthop, key),
	.head_offset = offsetof(struct mlxsw_sp_nexthop, ht_node),
	.key_len = sizeof(struct mlxsw_sp_nexthop_key),
};

static int mlxsw_sp_nexthop_insert(struct mlxsw_sp *mlxsw_sp,
				   struct mlxsw_sp_nexthop *nh)
{
	return rhashtable_insert_fast(&mlxsw_sp->router->nexthop_ht,
				      &nh->ht_node, mlxsw_sp_nexthop_ht_params);
}

static void mlxsw_sp_nexthop_remove(struct mlxsw_sp *mlxsw_sp,
				    struct mlxsw_sp_nexthop *nh)
{
	rhashtable_remove_fast(&mlxsw_sp->router->nexthop_ht, &nh->ht_node,
			       mlxsw_sp_nexthop_ht_params);
}

static struct mlxsw_sp_nexthop *
mlxsw_sp_nexthop_lookup(struct mlxsw_sp *mlxsw_sp,
			struct mlxsw_sp_nexthop_key key)
{
	return rhashtable_lookup_fast(&mlxsw_sp->router->nexthop_ht, &key,
				      mlxsw_sp_nexthop_ht_params);
}

static int mlxsw_sp_adj_index_mass_update_vr(struct mlxsw_sp *mlxsw_sp,
					     const struct mlxsw_sp_fib *fib,
					     u32 adj_index, u16 ecmp_size,
					     u32 new_adj_index,
					     u16 new_ecmp_size)
{
	char raleu_pl[MLXSW_REG_RALEU_LEN];

	mlxsw_reg_raleu_pack(raleu_pl,
			     (enum mlxsw_reg_ralxx_protocol) fib->proto,
			     fib->vr->id, adj_index, ecmp_size, new_adj_index,
			     new_ecmp_size);
	return mlxsw_reg_write(mlxsw_sp->core, MLXSW_REG(raleu), raleu_pl);
}

static int mlxsw_sp_adj_index_mass_update(struct mlxsw_sp *mlxsw_sp,
					  struct mlxsw_sp_nexthop_group *nh_grp,
					  u32 old_adj_index, u16 old_ecmp_size)
{
	struct mlxsw_sp_fib_entry *fib_entry;
	struct mlxsw_sp_fib *fib = NULL;
	int err;

	list_for_each_entry(fib_entry, &nh_grp->fib_list, nexthop_group_node) {
		if (fib == fib_entry->fib_node->fib)
			continue;
		fib = fib_entry->fib_node->fib;
		err = mlxsw_sp_adj_index_mass_update_vr(mlxsw_sp, fib,
							old_adj_index,
							old_ecmp_size,
							nh_grp->adj_index,
							nh_grp->ecmp_size);
		if (err)
			return err;
	}
	return 0;
}

static int __mlxsw_sp_nexthop_update(struct mlxsw_sp *mlxsw_sp, u32 adj_index,
				     struct mlxsw_sp_nexthop *nh)
{
	struct mlxsw_sp_neigh_entry *neigh_entry = nh->neigh_entry;
	char ratr_pl[MLXSW_REG_RATR_LEN];

	mlxsw_reg_ratr_pack(ratr_pl, MLXSW_REG_RATR_OP_WRITE_WRITE_ENTRY,
			    true, MLXSW_REG_RATR_TYPE_ETHERNET,
			    adj_index, neigh_entry->rif);
	mlxsw_reg_ratr_eth_entry_pack(ratr_pl, neigh_entry->ha);
	if (nh->counter_valid)
		mlxsw_reg_ratr_counter_pack(ratr_pl, nh->counter_index, true);
	else
		mlxsw_reg_ratr_counter_pack(ratr_pl, 0, false);

	return mlxsw_reg_write(mlxsw_sp->core, MLXSW_REG(ratr), ratr_pl);
}

int mlxsw_sp_nexthop_update(struct mlxsw_sp *mlxsw_sp, u32 adj_index,
			    struct mlxsw_sp_nexthop *nh)
{
	int i;

	for (i = 0; i < nh->num_adj_entries; i++) {
		int err;

		err = __mlxsw_sp_nexthop_update(mlxsw_sp, adj_index + i, nh);
		if (err)
			return err;
	}

	return 0;
}

static int __mlxsw_sp_nexthop_ipip_update(struct mlxsw_sp *mlxsw_sp,
					  u32 adj_index,
					  struct mlxsw_sp_nexthop *nh)
{
	const struct mlxsw_sp_ipip_ops *ipip_ops;

	ipip_ops = mlxsw_sp->router->ipip_ops_arr[nh->ipip_entry->ipipt];
	return ipip_ops->nexthop_update(mlxsw_sp, adj_index, nh->ipip_entry);
}

static int mlxsw_sp_nexthop_ipip_update(struct mlxsw_sp *mlxsw_sp,
					u32 adj_index,
					struct mlxsw_sp_nexthop *nh)
{
	int i;

	for (i = 0; i < nh->num_adj_entries; i++) {
		int err;

		err = __mlxsw_sp_nexthop_ipip_update(mlxsw_sp, adj_index + i,
						     nh);
		if (err)
			return err;
	}

	return 0;
}

static int
mlxsw_sp_nexthop_group_update(struct mlxsw_sp *mlxsw_sp,
			      struct mlxsw_sp_nexthop_group *nh_grp,
			      bool reallocate)
{
	u32 adj_index = nh_grp->adj_index; /* base */
	struct mlxsw_sp_nexthop *nh;
	int i;
	int err;

	for (i = 0; i < nh_grp->count; i++) {
		nh = &nh_grp->nexthops[i];

		if (!nh->should_offload) {
			nh->offloaded = 0;
			continue;
		}

		if (nh->update || reallocate) {
			switch (nh->type) {
			case MLXSW_SP_NEXTHOP_TYPE_ETH:
				err = mlxsw_sp_nexthop_update
					    (mlxsw_sp, adj_index, nh);
				break;
			case MLXSW_SP_NEXTHOP_TYPE_IPIP:
				err = mlxsw_sp_nexthop_ipip_update
					    (mlxsw_sp, adj_index, nh);
				break;
			}
			if (err)
				return err;
			nh->update = 0;
			nh->offloaded = 1;
		}
		adj_index += nh->num_adj_entries;
	}
	return 0;
}

static bool
mlxsw_sp_fib_node_entry_is_first(const struct mlxsw_sp_fib_node *fib_node,
				 const struct mlxsw_sp_fib_entry *fib_entry);

static int
mlxsw_sp_nexthop_fib_entries_update(struct mlxsw_sp *mlxsw_sp,
				    struct mlxsw_sp_nexthop_group *nh_grp)
{
	struct mlxsw_sp_fib_entry *fib_entry;
	int err;

	list_for_each_entry(fib_entry, &nh_grp->fib_list, nexthop_group_node) {
		if (!mlxsw_sp_fib_node_entry_is_first(fib_entry->fib_node,
						      fib_entry))
			continue;
		err = mlxsw_sp_fib_entry_update(mlxsw_sp, fib_entry);
		if (err)
			return err;
	}
	return 0;
}

static void
mlxsw_sp_fib_entry_offload_refresh(struct mlxsw_sp_fib_entry *fib_entry,
				   enum mlxsw_reg_ralue_op op, int err);

static void
mlxsw_sp_nexthop_fib_entries_refresh(struct mlxsw_sp_nexthop_group *nh_grp)
{
	enum mlxsw_reg_ralue_op op = MLXSW_REG_RALUE_OP_WRITE_WRITE;
	struct mlxsw_sp_fib_entry *fib_entry;

	list_for_each_entry(fib_entry, &nh_grp->fib_list, nexthop_group_node) {
		if (!mlxsw_sp_fib_node_entry_is_first(fib_entry->fib_node,
						      fib_entry))
			continue;
		mlxsw_sp_fib_entry_offload_refresh(fib_entry, op, 0);
	}
}

static void mlxsw_sp_adj_grp_size_round_up(u16 *p_adj_grp_size)
{
	/* Valid sizes for an adjacency group are:
	 * 1-64, 512, 1024, 2048 and 4096.
	 */
	if (*p_adj_grp_size <= 64)
		return;
	else if (*p_adj_grp_size <= 512)
		*p_adj_grp_size = 512;
	else if (*p_adj_grp_size <= 1024)
		*p_adj_grp_size = 1024;
	else if (*p_adj_grp_size <= 2048)
		*p_adj_grp_size = 2048;
	else
		*p_adj_grp_size = 4096;
}

static void mlxsw_sp_adj_grp_size_round_down(u16 *p_adj_grp_size,
					     unsigned int alloc_size)
{
	if (alloc_size >= 4096)
		*p_adj_grp_size = 4096;
	else if (alloc_size >= 2048)
		*p_adj_grp_size = 2048;
	else if (alloc_size >= 1024)
		*p_adj_grp_size = 1024;
	else if (alloc_size >= 512)
		*p_adj_grp_size = 512;
}

static int mlxsw_sp_fix_adj_grp_size(struct mlxsw_sp *mlxsw_sp,
				     u16 *p_adj_grp_size)
{
	unsigned int alloc_size;
	int err;

	/* Round up the requested group size to the next size supported
	 * by the device and make sure the request can be satisfied.
	 */
	mlxsw_sp_adj_grp_size_round_up(p_adj_grp_size);
	err = mlxsw_sp_kvdl_alloc_size_query(mlxsw_sp, *p_adj_grp_size,
					     &alloc_size);
	if (err)
		return err;
	/* It is possible the allocation results in more allocated
	 * entries than requested. Try to use as much of them as
	 * possible.
	 */
	mlxsw_sp_adj_grp_size_round_down(p_adj_grp_size, alloc_size);

	return 0;
}

static void
mlxsw_sp_nexthop_group_normalize(struct mlxsw_sp_nexthop_group *nh_grp)
{
	int i, g = 0, sum_norm_weight = 0;
	struct mlxsw_sp_nexthop *nh;

	for (i = 0; i < nh_grp->count; i++) {
		nh = &nh_grp->nexthops[i];

		if (!nh->should_offload)
			continue;
		if (g > 0)
			g = gcd(nh->nh_weight, g);
		else
			g = nh->nh_weight;
	}

	for (i = 0; i < nh_grp->count; i++) {
		nh = &nh_grp->nexthops[i];

		if (!nh->should_offload)
			continue;
		nh->norm_nh_weight = nh->nh_weight / g;
		sum_norm_weight += nh->norm_nh_weight;
	}

	nh_grp->sum_norm_weight = sum_norm_weight;
}

static void
mlxsw_sp_nexthop_group_rebalance(struct mlxsw_sp_nexthop_group *nh_grp)
{
	int total = nh_grp->sum_norm_weight;
	u16 ecmp_size = nh_grp->ecmp_size;
	int i, weight = 0, lower_bound = 0;

	for (i = 0; i < nh_grp->count; i++) {
		struct mlxsw_sp_nexthop *nh = &nh_grp->nexthops[i];
		int upper_bound;

		if (!nh->should_offload)
			continue;
		weight += nh->norm_nh_weight;
		upper_bound = DIV_ROUND_CLOSEST(ecmp_size * weight, total);
		nh->num_adj_entries = upper_bound - lower_bound;
		lower_bound = upper_bound;
	}
}

static void
mlxsw_sp_nexthop_group_refresh(struct mlxsw_sp *mlxsw_sp,
			       struct mlxsw_sp_nexthop_group *nh_grp)
{
	u16 ecmp_size, old_ecmp_size;
	struct mlxsw_sp_nexthop *nh;
	bool offload_change = false;
	u32 adj_index;
	bool old_adj_index_valid;
	u32 old_adj_index;
	int i;
	int err;

	if (!nh_grp->gateway) {
		mlxsw_sp_nexthop_fib_entries_update(mlxsw_sp, nh_grp);
		return;
	}

	for (i = 0; i < nh_grp->count; i++) {
		nh = &nh_grp->nexthops[i];

		if (nh->should_offload != nh->offloaded) {
			offload_change = true;
			if (nh->should_offload)
				nh->update = 1;
		}
	}
	if (!offload_change) {
		/* Nothing was added or removed, so no need to reallocate. Just
		 * update MAC on existing adjacency indexes.
		 */
		err = mlxsw_sp_nexthop_group_update(mlxsw_sp, nh_grp, false);
		if (err) {
			dev_warn(mlxsw_sp->bus_info->dev, "Failed to update neigh MAC in adjacency table.\n");
			goto set_trap;
		}
		return;
	}
	mlxsw_sp_nexthop_group_normalize(nh_grp);
	if (!nh_grp->sum_norm_weight)
		/* No neigh of this group is connected so we just set
		 * the trap and let everthing flow through kernel.
		 */
		goto set_trap;

	ecmp_size = nh_grp->sum_norm_weight;
	err = mlxsw_sp_fix_adj_grp_size(mlxsw_sp, &ecmp_size);
	if (err)
		/* No valid allocation size available. */
		goto set_trap;

	err = mlxsw_sp_kvdl_alloc(mlxsw_sp, ecmp_size, &adj_index);
	if (err) {
		/* We ran out of KVD linear space, just set the
		 * trap and let everything flow through kernel.
		 */
		dev_warn(mlxsw_sp->bus_info->dev, "Failed to allocate KVD linear area for nexthop group.\n");
		goto set_trap;
	}
	old_adj_index_valid = nh_grp->adj_index_valid;
	old_adj_index = nh_grp->adj_index;
	old_ecmp_size = nh_grp->ecmp_size;
	nh_grp->adj_index_valid = 1;
	nh_grp->adj_index = adj_index;
	nh_grp->ecmp_size = ecmp_size;
	mlxsw_sp_nexthop_group_rebalance(nh_grp);
	err = mlxsw_sp_nexthop_group_update(mlxsw_sp, nh_grp, true);
	if (err) {
		dev_warn(mlxsw_sp->bus_info->dev, "Failed to update neigh MAC in adjacency table.\n");
		goto set_trap;
	}

	if (!old_adj_index_valid) {
		/* The trap was set for fib entries, so we have to call
		 * fib entry update to unset it and use adjacency index.
		 */
		err = mlxsw_sp_nexthop_fib_entries_update(mlxsw_sp, nh_grp);
		if (err) {
			dev_warn(mlxsw_sp->bus_info->dev, "Failed to add adjacency index to fib entries.\n");
			goto set_trap;
		}
		return;
	}

	err = mlxsw_sp_adj_index_mass_update(mlxsw_sp, nh_grp,
					     old_adj_index, old_ecmp_size);
	mlxsw_sp_kvdl_free(mlxsw_sp, old_adj_index);
	if (err) {
		dev_warn(mlxsw_sp->bus_info->dev, "Failed to mass-update adjacency index for nexthop group.\n");
		goto set_trap;
	}

	/* Offload state within the group changed, so update the flags. */
	mlxsw_sp_nexthop_fib_entries_refresh(nh_grp);

	return;

set_trap:
	old_adj_index_valid = nh_grp->adj_index_valid;
	nh_grp->adj_index_valid = 0;
	for (i = 0; i < nh_grp->count; i++) {
		nh = &nh_grp->nexthops[i];
		nh->offloaded = 0;
	}
	err = mlxsw_sp_nexthop_fib_entries_update(mlxsw_sp, nh_grp);
	if (err)
		dev_warn(mlxsw_sp->bus_info->dev, "Failed to set traps for fib entries.\n");
	if (old_adj_index_valid)
		mlxsw_sp_kvdl_free(mlxsw_sp, nh_grp->adj_index);
}

static void __mlxsw_sp_nexthop_neigh_update(struct mlxsw_sp_nexthop *nh,
					    bool removing)
{
	if (!removing)
		nh->should_offload = 1;
	else
		nh->should_offload = 0;
	nh->update = 1;
}

static void
mlxsw_sp_nexthop_neigh_update(struct mlxsw_sp *mlxsw_sp,
			      struct mlxsw_sp_neigh_entry *neigh_entry,
			      bool removing)
{
	struct mlxsw_sp_nexthop *nh;

	list_for_each_entry(nh, &neigh_entry->nexthop_list,
			    neigh_list_node) {
		__mlxsw_sp_nexthop_neigh_update(nh, removing);
		mlxsw_sp_nexthop_group_refresh(mlxsw_sp, nh->nh_grp);
	}
}

static void mlxsw_sp_nexthop_rif_init(struct mlxsw_sp_nexthop *nh,
				      struct mlxsw_sp_rif *rif)
{
	if (nh->rif)
		return;

	nh->rif = rif;
	list_add(&nh->rif_list_node, &rif->nexthop_list);
}

static void mlxsw_sp_nexthop_rif_fini(struct mlxsw_sp_nexthop *nh)
{
	if (!nh->rif)
		return;

	list_del(&nh->rif_list_node);
	nh->rif = NULL;
}

static int mlxsw_sp_nexthop_neigh_init(struct mlxsw_sp *mlxsw_sp,
				       struct mlxsw_sp_nexthop *nh)
{
	struct mlxsw_sp_neigh_entry *neigh_entry;
	struct neighbour *n;
	u8 nud_state, dead;
	int err;

	if (!nh->nh_grp->gateway || nh->neigh_entry)
		return 0;

	/* Take a reference of neigh here ensuring that neigh would
	 * not be destructed before the nexthop entry is finished.
	 * The reference is taken either in neigh_lookup() or
	 * in neigh_create() in case n is not found.
	 */
	n = neigh_lookup(nh->nh_grp->neigh_tbl, &nh->gw_addr, nh->rif->dev);
	if (!n) {
		n = neigh_create(nh->nh_grp->neigh_tbl, &nh->gw_addr,
				 nh->rif->dev);
		if (IS_ERR(n))
			return PTR_ERR(n);
		neigh_event_send(n, NULL);
	}
	neigh_entry = mlxsw_sp_neigh_entry_lookup(mlxsw_sp, n);
	if (!neigh_entry) {
		neigh_entry = mlxsw_sp_neigh_entry_create(mlxsw_sp, n);
		if (IS_ERR(neigh_entry)) {
			err = -EINVAL;
			goto err_neigh_entry_create;
		}
	}

	/* If that is the first nexthop connected to that neigh, add to
	 * nexthop_neighs_list
	 */
	if (list_empty(&neigh_entry->nexthop_list))
		list_add_tail(&neigh_entry->nexthop_neighs_list_node,
			      &mlxsw_sp->router->nexthop_neighs_list);

	nh->neigh_entry = neigh_entry;
	list_add_tail(&nh->neigh_list_node, &neigh_entry->nexthop_list);
	read_lock_bh(&n->lock);
	nud_state = n->nud_state;
	dead = n->dead;
	read_unlock_bh(&n->lock);
	__mlxsw_sp_nexthop_neigh_update(nh, !(nud_state & NUD_VALID && !dead));

	return 0;

err_neigh_entry_create:
	neigh_release(n);
	return err;
}

static void mlxsw_sp_nexthop_neigh_fini(struct mlxsw_sp *mlxsw_sp,
					struct mlxsw_sp_nexthop *nh)
{
	struct mlxsw_sp_neigh_entry *neigh_entry = nh->neigh_entry;
	struct neighbour *n;

	if (!neigh_entry)
		return;
	n = neigh_entry->key.n;

	__mlxsw_sp_nexthop_neigh_update(nh, true);
	list_del(&nh->neigh_list_node);
	nh->neigh_entry = NULL;

	/* If that is the last nexthop connected to that neigh, remove from
	 * nexthop_neighs_list
	 */
	if (list_empty(&neigh_entry->nexthop_list))
		list_del(&neigh_entry->nexthop_neighs_list_node);

	if (!neigh_entry->connected && list_empty(&neigh_entry->nexthop_list))
		mlxsw_sp_neigh_entry_destroy(mlxsw_sp, neigh_entry);

	neigh_release(n);
}

static bool mlxsw_sp_ipip_netdev_ul_up(struct net_device *ol_dev)
{
	struct net_device *ul_dev = __mlxsw_sp_ipip_netdev_ul_dev_get(ol_dev);

	return ul_dev ? (ul_dev->flags & IFF_UP) : true;
}

static void mlxsw_sp_nexthop_ipip_init(struct mlxsw_sp *mlxsw_sp,
				       struct mlxsw_sp_nexthop *nh,
				       struct mlxsw_sp_ipip_entry *ipip_entry)
{
	bool removing;

	if (!nh->nh_grp->gateway || nh->ipip_entry)
		return;

	nh->ipip_entry = ipip_entry;
	removing = !mlxsw_sp_ipip_netdev_ul_up(ipip_entry->ol_dev);
	__mlxsw_sp_nexthop_neigh_update(nh, removing);
	mlxsw_sp_nexthop_rif_init(nh, &ipip_entry->ol_lb->common);
}

static void mlxsw_sp_nexthop_ipip_fini(struct mlxsw_sp *mlxsw_sp,
				       struct mlxsw_sp_nexthop *nh)
{
	struct mlxsw_sp_ipip_entry *ipip_entry = nh->ipip_entry;

	if (!ipip_entry)
		return;

	__mlxsw_sp_nexthop_neigh_update(nh, true);
	nh->ipip_entry = NULL;
}

static bool mlxsw_sp_nexthop4_ipip_type(const struct mlxsw_sp *mlxsw_sp,
					const struct fib_nh *fib_nh,
					enum mlxsw_sp_ipip_type *p_ipipt)
{
	struct net_device *dev = fib_nh->nh_dev;

	return dev &&
	       fib_nh->nh_parent->fib_type == RTN_UNICAST &&
	       mlxsw_sp_netdev_ipip_type(mlxsw_sp, dev, p_ipipt);
}

static void mlxsw_sp_nexthop_type_fini(struct mlxsw_sp *mlxsw_sp,
				       struct mlxsw_sp_nexthop *nh)
{
	switch (nh->type) {
	case MLXSW_SP_NEXTHOP_TYPE_ETH:
		mlxsw_sp_nexthop_neigh_fini(mlxsw_sp, nh);
		mlxsw_sp_nexthop_rif_fini(nh);
		break;
	case MLXSW_SP_NEXTHOP_TYPE_IPIP:
		mlxsw_sp_nexthop_rif_fini(nh);
		mlxsw_sp_nexthop_ipip_fini(mlxsw_sp, nh);
		break;
	}
}

static int mlxsw_sp_nexthop4_type_init(struct mlxsw_sp *mlxsw_sp,
				       struct mlxsw_sp_nexthop *nh,
				       struct fib_nh *fib_nh)
{
	const struct mlxsw_sp_ipip_ops *ipip_ops;
	struct net_device *dev = fib_nh->nh_dev;
	struct mlxsw_sp_ipip_entry *ipip_entry;
	struct mlxsw_sp_rif *rif;
	int err;

	ipip_entry = mlxsw_sp_ipip_entry_find_by_ol_dev(mlxsw_sp, dev);
	if (ipip_entry) {
		ipip_ops = mlxsw_sp->router->ipip_ops_arr[ipip_entry->ipipt];
		if (ipip_ops->can_offload(mlxsw_sp, dev,
					  MLXSW_SP_L3_PROTO_IPV4)) {
			nh->type = MLXSW_SP_NEXTHOP_TYPE_IPIP;
			mlxsw_sp_nexthop_ipip_init(mlxsw_sp, nh, ipip_entry);
			return 0;
		}
	}

	nh->type = MLXSW_SP_NEXTHOP_TYPE_ETH;
	rif = mlxsw_sp_rif_find_by_dev(mlxsw_sp, dev);
	if (!rif)
		return 0;

	mlxsw_sp_nexthop_rif_init(nh, rif);
	err = mlxsw_sp_nexthop_neigh_init(mlxsw_sp, nh);
	if (err)
		goto err_neigh_init;

	return 0;

err_neigh_init:
	mlxsw_sp_nexthop_rif_fini(nh);
	return err;
}

static void mlxsw_sp_nexthop4_type_fini(struct mlxsw_sp *mlxsw_sp,
					struct mlxsw_sp_nexthop *nh)
{
	mlxsw_sp_nexthop_type_fini(mlxsw_sp, nh);
}

static int mlxsw_sp_nexthop4_init(struct mlxsw_sp *mlxsw_sp,
				  struct mlxsw_sp_nexthop_group *nh_grp,
				  struct mlxsw_sp_nexthop *nh,
				  struct fib_nh *fib_nh)
{
	struct net_device *dev = fib_nh->nh_dev;
	struct in_device *in_dev;
	int err;

	nh->nh_grp = nh_grp;
	nh->key.fib_nh = fib_nh;
#ifdef CONFIG_IP_ROUTE_MULTIPATH
	nh->nh_weight = fib_nh->nh_weight;
#else
	nh->nh_weight = 1;
#endif
	memcpy(&nh->gw_addr, &fib_nh->nh_gw, sizeof(fib_nh->nh_gw));
	err = mlxsw_sp_nexthop_insert(mlxsw_sp, nh);
	if (err)
		return err;

	mlxsw_sp_nexthop_counter_alloc(mlxsw_sp, nh);
	list_add_tail(&nh->router_list_node, &mlxsw_sp->router->nexthop_list);

	if (!dev)
		return 0;

	in_dev = __in_dev_get_rtnl(dev);
	if (in_dev && IN_DEV_IGNORE_ROUTES_WITH_LINKDOWN(in_dev) &&
	    fib_nh->nh_flags & RTNH_F_LINKDOWN)
		return 0;

	err = mlxsw_sp_nexthop4_type_init(mlxsw_sp, nh, fib_nh);
	if (err)
		goto err_nexthop_neigh_init;

	return 0;

err_nexthop_neigh_init:
	mlxsw_sp_nexthop_remove(mlxsw_sp, nh);
	return err;
}

static void mlxsw_sp_nexthop4_fini(struct mlxsw_sp *mlxsw_sp,
				   struct mlxsw_sp_nexthop *nh)
{
	mlxsw_sp_nexthop4_type_fini(mlxsw_sp, nh);
	list_del(&nh->router_list_node);
	mlxsw_sp_nexthop_counter_free(mlxsw_sp, nh);
	mlxsw_sp_nexthop_remove(mlxsw_sp, nh);
}

static void mlxsw_sp_nexthop4_event(struct mlxsw_sp *mlxsw_sp,
				    unsigned long event, struct fib_nh *fib_nh)
{
	struct mlxsw_sp_nexthop_key key;
	struct mlxsw_sp_nexthop *nh;

	if (mlxsw_sp->router->aborted)
		return;

	key.fib_nh = fib_nh;
	nh = mlxsw_sp_nexthop_lookup(mlxsw_sp, key);
	if (WARN_ON_ONCE(!nh))
		return;

	switch (event) {
	case FIB_EVENT_NH_ADD:
		mlxsw_sp_nexthop4_type_init(mlxsw_sp, nh, fib_nh);
		break;
	case FIB_EVENT_NH_DEL:
		mlxsw_sp_nexthop4_type_fini(mlxsw_sp, nh);
		break;
	}

	mlxsw_sp_nexthop_group_refresh(mlxsw_sp, nh->nh_grp);
}

static void mlxsw_sp_nexthop_rif_update(struct mlxsw_sp *mlxsw_sp,
					struct mlxsw_sp_rif *rif)
{
	struct mlxsw_sp_nexthop *nh;
	bool removing;

	list_for_each_entry(nh, &rif->nexthop_list, rif_list_node) {
		switch (nh->type) {
		case MLXSW_SP_NEXTHOP_TYPE_ETH:
			removing = false;
			break;
		case MLXSW_SP_NEXTHOP_TYPE_IPIP:
			removing = !mlxsw_sp_ipip_netdev_ul_up(rif->dev);
			break;
		default:
			WARN_ON(1);
			continue;
		}

		__mlxsw_sp_nexthop_neigh_update(nh, removing);
		mlxsw_sp_nexthop_group_refresh(mlxsw_sp, nh->nh_grp);
	}
}

static void mlxsw_sp_nexthop_rif_migrate(struct mlxsw_sp *mlxsw_sp,
					 struct mlxsw_sp_rif *old_rif,
					 struct mlxsw_sp_rif *new_rif)
{
	struct mlxsw_sp_nexthop *nh;

	list_splice_init(&old_rif->nexthop_list, &new_rif->nexthop_list);
	list_for_each_entry(nh, &new_rif->nexthop_list, rif_list_node)
		nh->rif = new_rif;
	mlxsw_sp_nexthop_rif_update(mlxsw_sp, new_rif);
}

static void mlxsw_sp_nexthop_rif_gone_sync(struct mlxsw_sp *mlxsw_sp,
					   struct mlxsw_sp_rif *rif)
{
	struct mlxsw_sp_nexthop *nh, *tmp;

	list_for_each_entry_safe(nh, tmp, &rif->nexthop_list, rif_list_node) {
		mlxsw_sp_nexthop_type_fini(mlxsw_sp, nh);
		mlxsw_sp_nexthop_group_refresh(mlxsw_sp, nh->nh_grp);
	}
}

static bool mlxsw_sp_fi_is_gateway(const struct mlxsw_sp *mlxsw_sp,
				   const struct fib_info *fi)
{
	return fi->fib_nh->nh_scope == RT_SCOPE_LINK ||
	       mlxsw_sp_nexthop4_ipip_type(mlxsw_sp, fi->fib_nh, NULL);
}

static struct mlxsw_sp_nexthop_group *
mlxsw_sp_nexthop4_group_create(struct mlxsw_sp *mlxsw_sp, struct fib_info *fi)
{
	struct mlxsw_sp_nexthop_group *nh_grp;
	struct mlxsw_sp_nexthop *nh;
	struct fib_nh *fib_nh;
	size_t alloc_size;
	int i;
	int err;

	alloc_size = sizeof(*nh_grp) +
		     fi->fib_nhs * sizeof(struct mlxsw_sp_nexthop);
	nh_grp = kzalloc(alloc_size, GFP_KERNEL);
	if (!nh_grp)
		return ERR_PTR(-ENOMEM);
	nh_grp->priv = fi;
	INIT_LIST_HEAD(&nh_grp->fib_list);
	nh_grp->neigh_tbl = &arp_tbl;

	nh_grp->gateway = mlxsw_sp_fi_is_gateway(mlxsw_sp, fi);
	nh_grp->count = fi->fib_nhs;
	fib_info_hold(fi);
	for (i = 0; i < nh_grp->count; i++) {
		nh = &nh_grp->nexthops[i];
		fib_nh = &fi->fib_nh[i];
		err = mlxsw_sp_nexthop4_init(mlxsw_sp, nh_grp, nh, fib_nh);
		if (err)
			goto err_nexthop4_init;
	}
	err = mlxsw_sp_nexthop_group_insert(mlxsw_sp, nh_grp);
	if (err)
		goto err_nexthop_group_insert;
	mlxsw_sp_nexthop_group_refresh(mlxsw_sp, nh_grp);
	return nh_grp;

err_nexthop_group_insert:
err_nexthop4_init:
	for (i--; i >= 0; i--) {
		nh = &nh_grp->nexthops[i];
		mlxsw_sp_nexthop4_fini(mlxsw_sp, nh);
	}
	fib_info_put(fi);
	kfree(nh_grp);
	return ERR_PTR(err);
}

static void
mlxsw_sp_nexthop4_group_destroy(struct mlxsw_sp *mlxsw_sp,
				struct mlxsw_sp_nexthop_group *nh_grp)
{
	struct mlxsw_sp_nexthop *nh;
	int i;

	mlxsw_sp_nexthop_group_remove(mlxsw_sp, nh_grp);
	for (i = 0; i < nh_grp->count; i++) {
		nh = &nh_grp->nexthops[i];
		mlxsw_sp_nexthop4_fini(mlxsw_sp, nh);
	}
	mlxsw_sp_nexthop_group_refresh(mlxsw_sp, nh_grp);
	WARN_ON_ONCE(nh_grp->adj_index_valid);
	fib_info_put(mlxsw_sp_nexthop4_group_fi(nh_grp));
	kfree(nh_grp);
}

static int mlxsw_sp_nexthop4_group_get(struct mlxsw_sp *mlxsw_sp,
				       struct mlxsw_sp_fib_entry *fib_entry,
				       struct fib_info *fi)
{
	struct mlxsw_sp_nexthop_group *nh_grp;

	nh_grp = mlxsw_sp_nexthop4_group_lookup(mlxsw_sp, fi);
	if (!nh_grp) {
		nh_grp = mlxsw_sp_nexthop4_group_create(mlxsw_sp, fi);
		if (IS_ERR(nh_grp))
			return PTR_ERR(nh_grp);
	}
	list_add_tail(&fib_entry->nexthop_group_node, &nh_grp->fib_list);
	fib_entry->nh_group = nh_grp;
	return 0;
}

static void mlxsw_sp_nexthop4_group_put(struct mlxsw_sp *mlxsw_sp,
					struct mlxsw_sp_fib_entry *fib_entry)
{
	struct mlxsw_sp_nexthop_group *nh_grp = fib_entry->nh_group;

	list_del(&fib_entry->nexthop_group_node);
	if (!list_empty(&nh_grp->fib_list))
		return;
	mlxsw_sp_nexthop4_group_destroy(mlxsw_sp, nh_grp);
}

static bool
mlxsw_sp_fib4_entry_should_offload(const struct mlxsw_sp_fib_entry *fib_entry)
{
	struct mlxsw_sp_fib4_entry *fib4_entry;

	fib4_entry = container_of(fib_entry, struct mlxsw_sp_fib4_entry,
				  common);
	return !fib4_entry->tos;
}

static bool
mlxsw_sp_fib_entry_should_offload(const struct mlxsw_sp_fib_entry *fib_entry)
{
	struct mlxsw_sp_nexthop_group *nh_group = fib_entry->nh_group;

	switch (fib_entry->fib_node->fib->proto) {
	case MLXSW_SP_L3_PROTO_IPV4:
		if (!mlxsw_sp_fib4_entry_should_offload(fib_entry))
			return false;
		break;
	case MLXSW_SP_L3_PROTO_IPV6:
		break;
	}

	switch (fib_entry->type) {
	case MLXSW_SP_FIB_ENTRY_TYPE_REMOTE:
		return !!nh_group->adj_index_valid;
	case MLXSW_SP_FIB_ENTRY_TYPE_LOCAL:
		return !!nh_group->nh_rif;
	case MLXSW_SP_FIB_ENTRY_TYPE_IPIP_DECAP:
		return true;
	default:
		return false;
	}
}

static struct mlxsw_sp_nexthop *
mlxsw_sp_rt6_nexthop(struct mlxsw_sp_nexthop_group *nh_grp,
		     const struct mlxsw_sp_rt6 *mlxsw_sp_rt6)
{
	int i;

	for (i = 0; i < nh_grp->count; i++) {
		struct mlxsw_sp_nexthop *nh = &nh_grp->nexthops[i];
		struct rt6_info *rt = mlxsw_sp_rt6->rt;

		if (nh->rif && nh->rif->dev == rt->dst.dev &&
		    ipv6_addr_equal((const struct in6_addr *) &nh->gw_addr,
				    &rt->rt6i_gateway))
			return nh;
		continue;
	}

	return NULL;
}

static void
mlxsw_sp_fib4_entry_offload_set(struct mlxsw_sp_fib_entry *fib_entry)
{
	struct mlxsw_sp_nexthop_group *nh_grp = fib_entry->nh_group;
	int i;

	if (fib_entry->type == MLXSW_SP_FIB_ENTRY_TYPE_LOCAL ||
	    fib_entry->type == MLXSW_SP_FIB_ENTRY_TYPE_IPIP_DECAP) {
		nh_grp->nexthops->key.fib_nh->nh_flags |= RTNH_F_OFFLOAD;
		return;
	}

	for (i = 0; i < nh_grp->count; i++) {
		struct mlxsw_sp_nexthop *nh = &nh_grp->nexthops[i];

		if (nh->offloaded)
			nh->key.fib_nh->nh_flags |= RTNH_F_OFFLOAD;
		else
			nh->key.fib_nh->nh_flags &= ~RTNH_F_OFFLOAD;
	}
}

static void
mlxsw_sp_fib4_entry_offload_unset(struct mlxsw_sp_fib_entry *fib_entry)
{
	struct mlxsw_sp_nexthop_group *nh_grp = fib_entry->nh_group;
	int i;

	if (!list_is_singular(&nh_grp->fib_list))
		return;

	for (i = 0; i < nh_grp->count; i++) {
		struct mlxsw_sp_nexthop *nh = &nh_grp->nexthops[i];

		nh->key.fib_nh->nh_flags &= ~RTNH_F_OFFLOAD;
	}
}

static void
mlxsw_sp_fib6_entry_offload_set(struct mlxsw_sp_fib_entry *fib_entry)
{
	struct mlxsw_sp_fib6_entry *fib6_entry;
	struct mlxsw_sp_rt6 *mlxsw_sp_rt6;

	fib6_entry = container_of(fib_entry, struct mlxsw_sp_fib6_entry,
				  common);

	if (fib_entry->type == MLXSW_SP_FIB_ENTRY_TYPE_LOCAL) {
		list_first_entry(&fib6_entry->rt6_list, struct mlxsw_sp_rt6,
				 list)->rt->rt6i_nh_flags |= RTNH_F_OFFLOAD;
		return;
	}

	list_for_each_entry(mlxsw_sp_rt6, &fib6_entry->rt6_list, list) {
		struct mlxsw_sp_nexthop_group *nh_grp = fib_entry->nh_group;
		struct mlxsw_sp_nexthop *nh;

		nh = mlxsw_sp_rt6_nexthop(nh_grp, mlxsw_sp_rt6);
		if (nh && nh->offloaded)
			mlxsw_sp_rt6->rt->rt6i_nh_flags |= RTNH_F_OFFLOAD;
		else
			mlxsw_sp_rt6->rt->rt6i_nh_flags &= ~RTNH_F_OFFLOAD;
	}
}

static void
mlxsw_sp_fib6_entry_offload_unset(struct mlxsw_sp_fib_entry *fib_entry)
{
	struct mlxsw_sp_fib6_entry *fib6_entry;
	struct mlxsw_sp_rt6 *mlxsw_sp_rt6;

	fib6_entry = container_of(fib_entry, struct mlxsw_sp_fib6_entry,
				  common);
	list_for_each_entry(mlxsw_sp_rt6, &fib6_entry->rt6_list, list) {
		struct rt6_info *rt = mlxsw_sp_rt6->rt;

		rt->rt6i_nh_flags &= ~RTNH_F_OFFLOAD;
	}
}

static void mlxsw_sp_fib_entry_offload_set(struct mlxsw_sp_fib_entry *fib_entry)
{
	switch (fib_entry->fib_node->fib->proto) {
	case MLXSW_SP_L3_PROTO_IPV4:
		mlxsw_sp_fib4_entry_offload_set(fib_entry);
		break;
	case MLXSW_SP_L3_PROTO_IPV6:
		mlxsw_sp_fib6_entry_offload_set(fib_entry);
		break;
	}
}

static void
mlxsw_sp_fib_entry_offload_unset(struct mlxsw_sp_fib_entry *fib_entry)
{
	switch (fib_entry->fib_node->fib->proto) {
	case MLXSW_SP_L3_PROTO_IPV4:
		mlxsw_sp_fib4_entry_offload_unset(fib_entry);
		break;
	case MLXSW_SP_L3_PROTO_IPV6:
		mlxsw_sp_fib6_entry_offload_unset(fib_entry);
		break;
	}
}

static void
mlxsw_sp_fib_entry_offload_refresh(struct mlxsw_sp_fib_entry *fib_entry,
				   enum mlxsw_reg_ralue_op op, int err)
{
	switch (op) {
	case MLXSW_REG_RALUE_OP_WRITE_DELETE:
		return mlxsw_sp_fib_entry_offload_unset(fib_entry);
	case MLXSW_REG_RALUE_OP_WRITE_WRITE:
		if (err)
			return;
		if (mlxsw_sp_fib_entry_should_offload(fib_entry))
			mlxsw_sp_fib_entry_offload_set(fib_entry);
		else
			mlxsw_sp_fib_entry_offload_unset(fib_entry);
		return;
	default:
		return;
	}
}

static void
mlxsw_sp_fib_entry_ralue_pack(char *ralue_pl,
			      const struct mlxsw_sp_fib_entry *fib_entry,
			      enum mlxsw_reg_ralue_op op)
{
	struct mlxsw_sp_fib *fib = fib_entry->fib_node->fib;
	enum mlxsw_reg_ralxx_protocol proto;
	u32 *p_dip;

	proto = (enum mlxsw_reg_ralxx_protocol) fib->proto;

	switch (fib->proto) {
	case MLXSW_SP_L3_PROTO_IPV4:
		p_dip = (u32 *) fib_entry->fib_node->key.addr;
		mlxsw_reg_ralue_pack4(ralue_pl, proto, op, fib->vr->id,
				      fib_entry->fib_node->key.prefix_len,
				      *p_dip);
		break;
	case MLXSW_SP_L3_PROTO_IPV6:
		mlxsw_reg_ralue_pack6(ralue_pl, proto, op, fib->vr->id,
				      fib_entry->fib_node->key.prefix_len,
				      fib_entry->fib_node->key.addr);
		break;
	}
}

static int mlxsw_sp_fib_entry_op_remote(struct mlxsw_sp *mlxsw_sp,
					struct mlxsw_sp_fib_entry *fib_entry,
					enum mlxsw_reg_ralue_op op)
{
	char ralue_pl[MLXSW_REG_RALUE_LEN];
	enum mlxsw_reg_ralue_trap_action trap_action;
	u16 trap_id = 0;
	u32 adjacency_index = 0;
	u16 ecmp_size = 0;

	/* In case the nexthop group adjacency index is valid, use it
	 * with provided ECMP size. Otherwise, setup trap and pass
	 * traffic to kernel.
	 */
	if (mlxsw_sp_fib_entry_should_offload(fib_entry)) {
		trap_action = MLXSW_REG_RALUE_TRAP_ACTION_NOP;
		adjacency_index = fib_entry->nh_group->adj_index;
		ecmp_size = fib_entry->nh_group->ecmp_size;
	} else {
		trap_action = MLXSW_REG_RALUE_TRAP_ACTION_TRAP;
		trap_id = MLXSW_TRAP_ID_RTR_INGRESS0;
	}

	mlxsw_sp_fib_entry_ralue_pack(ralue_pl, fib_entry, op);
	mlxsw_reg_ralue_act_remote_pack(ralue_pl, trap_action, trap_id,
					adjacency_index, ecmp_size);
	return mlxsw_reg_write(mlxsw_sp->core, MLXSW_REG(ralue), ralue_pl);
}

static int mlxsw_sp_fib_entry_op_local(struct mlxsw_sp *mlxsw_sp,
				       struct mlxsw_sp_fib_entry *fib_entry,
				       enum mlxsw_reg_ralue_op op)
{
	struct mlxsw_sp_rif *rif = fib_entry->nh_group->nh_rif;
	enum mlxsw_reg_ralue_trap_action trap_action;
	char ralue_pl[MLXSW_REG_RALUE_LEN];
	u16 trap_id = 0;
	u16 rif_index = 0;

	if (mlxsw_sp_fib_entry_should_offload(fib_entry)) {
		trap_action = MLXSW_REG_RALUE_TRAP_ACTION_NOP;
		rif_index = rif->rif_index;
	} else {
		trap_action = MLXSW_REG_RALUE_TRAP_ACTION_TRAP;
		trap_id = MLXSW_TRAP_ID_RTR_INGRESS0;
	}

	mlxsw_sp_fib_entry_ralue_pack(ralue_pl, fib_entry, op);
	mlxsw_reg_ralue_act_local_pack(ralue_pl, trap_action, trap_id,
				       rif_index);
	return mlxsw_reg_write(mlxsw_sp->core, MLXSW_REG(ralue), ralue_pl);
}

static int mlxsw_sp_fib_entry_op_trap(struct mlxsw_sp *mlxsw_sp,
				      struct mlxsw_sp_fib_entry *fib_entry,
				      enum mlxsw_reg_ralue_op op)
{
	char ralue_pl[MLXSW_REG_RALUE_LEN];

	mlxsw_sp_fib_entry_ralue_pack(ralue_pl, fib_entry, op);
	mlxsw_reg_ralue_act_ip2me_pack(ralue_pl);
	return mlxsw_reg_write(mlxsw_sp->core, MLXSW_REG(ralue), ralue_pl);
}

static int
mlxsw_sp_fib_entry_op_ipip_decap(struct mlxsw_sp *mlxsw_sp,
				 struct mlxsw_sp_fib_entry *fib_entry,
				 enum mlxsw_reg_ralue_op op)
{
	struct mlxsw_sp_ipip_entry *ipip_entry = fib_entry->decap.ipip_entry;
	const struct mlxsw_sp_ipip_ops *ipip_ops;

	if (WARN_ON(!ipip_entry))
		return -EINVAL;

	ipip_ops = mlxsw_sp->router->ipip_ops_arr[ipip_entry->ipipt];
	return ipip_ops->fib_entry_op(mlxsw_sp, ipip_entry, op,
				      fib_entry->decap.tunnel_index);
}

static int __mlxsw_sp_fib_entry_op(struct mlxsw_sp *mlxsw_sp,
				   struct mlxsw_sp_fib_entry *fib_entry,
				   enum mlxsw_reg_ralue_op op)
{
	switch (fib_entry->type) {
	case MLXSW_SP_FIB_ENTRY_TYPE_REMOTE:
		return mlxsw_sp_fib_entry_op_remote(mlxsw_sp, fib_entry, op);
	case MLXSW_SP_FIB_ENTRY_TYPE_LOCAL:
		return mlxsw_sp_fib_entry_op_local(mlxsw_sp, fib_entry, op);
	case MLXSW_SP_FIB_ENTRY_TYPE_TRAP:
		return mlxsw_sp_fib_entry_op_trap(mlxsw_sp, fib_entry, op);
	case MLXSW_SP_FIB_ENTRY_TYPE_IPIP_DECAP:
		return mlxsw_sp_fib_entry_op_ipip_decap(mlxsw_sp,
							fib_entry, op);
	}
	return -EINVAL;
}

static int mlxsw_sp_fib_entry_op(struct mlxsw_sp *mlxsw_sp,
				 struct mlxsw_sp_fib_entry *fib_entry,
				 enum mlxsw_reg_ralue_op op)
{
	int err = __mlxsw_sp_fib_entry_op(mlxsw_sp, fib_entry, op);

	mlxsw_sp_fib_entry_offload_refresh(fib_entry, op, err);

	return err;
}

static int mlxsw_sp_fib_entry_update(struct mlxsw_sp *mlxsw_sp,
				     struct mlxsw_sp_fib_entry *fib_entry)
{
	return mlxsw_sp_fib_entry_op(mlxsw_sp, fib_entry,
				     MLXSW_REG_RALUE_OP_WRITE_WRITE);
}

static int mlxsw_sp_fib_entry_del(struct mlxsw_sp *mlxsw_sp,
				  struct mlxsw_sp_fib_entry *fib_entry)
{
	return mlxsw_sp_fib_entry_op(mlxsw_sp, fib_entry,
				     MLXSW_REG_RALUE_OP_WRITE_DELETE);
}

static int
mlxsw_sp_fib4_entry_type_set(struct mlxsw_sp *mlxsw_sp,
			     const struct fib_entry_notifier_info *fen_info,
			     struct mlxsw_sp_fib_entry *fib_entry)
{
	union mlxsw_sp_l3addr dip = { .addr4 = htonl(fen_info->dst) };
	struct net_device *dev = fen_info->fi->fib_dev;
	struct mlxsw_sp_ipip_entry *ipip_entry;
	struct fib_info *fi = fen_info->fi;

	switch (fen_info->type) {
	case RTN_LOCAL:
		ipip_entry = mlxsw_sp_ipip_entry_find_by_decap(mlxsw_sp, dev,
						 MLXSW_SP_L3_PROTO_IPV4, dip);
		if (ipip_entry && ipip_entry->ol_dev->flags & IFF_UP) {
			fib_entry->type = MLXSW_SP_FIB_ENTRY_TYPE_IPIP_DECAP;
			return mlxsw_sp_fib_entry_decap_init(mlxsw_sp,
							     fib_entry,
							     ipip_entry);
		}
		/* fall through */
	case RTN_BROADCAST:
		fib_entry->type = MLXSW_SP_FIB_ENTRY_TYPE_TRAP;
		return 0;
	case RTN_UNREACHABLE: /* fall through */
	case RTN_BLACKHOLE: /* fall through */
	case RTN_PROHIBIT:
		/* Packets hitting these routes need to be trapped, but
		 * can do so with a lower priority than packets directed
		 * at the host, so use action type local instead of trap.
		 */
		fib_entry->type = MLXSW_SP_FIB_ENTRY_TYPE_LOCAL;
		return 0;
	case RTN_UNICAST:
		if (mlxsw_sp_fi_is_gateway(mlxsw_sp, fi))
			fib_entry->type = MLXSW_SP_FIB_ENTRY_TYPE_REMOTE;
		else
			fib_entry->type = MLXSW_SP_FIB_ENTRY_TYPE_LOCAL;
		return 0;
	default:
		return -EINVAL;
	}
}

static struct mlxsw_sp_fib4_entry *
mlxsw_sp_fib4_entry_create(struct mlxsw_sp *mlxsw_sp,
			   struct mlxsw_sp_fib_node *fib_node,
			   const struct fib_entry_notifier_info *fen_info)
{
	struct mlxsw_sp_fib4_entry *fib4_entry;
	struct mlxsw_sp_fib_entry *fib_entry;
	int err;

	fib4_entry = kzalloc(sizeof(*fib4_entry), GFP_KERNEL);
	if (!fib4_entry)
		return ERR_PTR(-ENOMEM);
	fib_entry = &fib4_entry->common;

	err = mlxsw_sp_fib4_entry_type_set(mlxsw_sp, fen_info, fib_entry);
	if (err)
		goto err_fib4_entry_type_set;

	err = mlxsw_sp_nexthop4_group_get(mlxsw_sp, fib_entry, fen_info->fi);
	if (err)
		goto err_nexthop4_group_get;

	fib4_entry->prio = fen_info->fi->fib_priority;
	fib4_entry->tb_id = fen_info->tb_id;
	fib4_entry->type = fen_info->type;
	fib4_entry->tos = fen_info->tos;

	fib_entry->fib_node = fib_node;

	return fib4_entry;

err_nexthop4_group_get:
err_fib4_entry_type_set:
	kfree(fib4_entry);
	return ERR_PTR(err);
}

static void mlxsw_sp_fib4_entry_destroy(struct mlxsw_sp *mlxsw_sp,
					struct mlxsw_sp_fib4_entry *fib4_entry)
{
	mlxsw_sp_nexthop4_group_put(mlxsw_sp, &fib4_entry->common);
	kfree(fib4_entry);
}

static struct mlxsw_sp_fib4_entry *
mlxsw_sp_fib4_entry_lookup(struct mlxsw_sp *mlxsw_sp,
			   const struct fib_entry_notifier_info *fen_info)
{
	struct mlxsw_sp_fib4_entry *fib4_entry;
	struct mlxsw_sp_fib_node *fib_node;
	struct mlxsw_sp_fib *fib;
	struct mlxsw_sp_vr *vr;

	vr = mlxsw_sp_vr_find(mlxsw_sp, fen_info->tb_id);
	if (!vr)
		return NULL;
	fib = mlxsw_sp_vr_fib(vr, MLXSW_SP_L3_PROTO_IPV4);

	fib_node = mlxsw_sp_fib_node_lookup(fib, &fen_info->dst,
					    sizeof(fen_info->dst),
					    fen_info->dst_len);
	if (!fib_node)
		return NULL;

	list_for_each_entry(fib4_entry, &fib_node->entry_list, common.list) {
		if (fib4_entry->tb_id == fen_info->tb_id &&
		    fib4_entry->tos == fen_info->tos &&
		    fib4_entry->type == fen_info->type &&
		    mlxsw_sp_nexthop4_group_fi(fib4_entry->common.nh_group) ==
		    fen_info->fi) {
			return fib4_entry;
		}
	}

	return NULL;
}

static const struct rhashtable_params mlxsw_sp_fib_ht_params = {
	.key_offset = offsetof(struct mlxsw_sp_fib_node, key),
	.head_offset = offsetof(struct mlxsw_sp_fib_node, ht_node),
	.key_len = sizeof(struct mlxsw_sp_fib_key),
	.automatic_shrinking = true,
};

static int mlxsw_sp_fib_node_insert(struct mlxsw_sp_fib *fib,
				    struct mlxsw_sp_fib_node *fib_node)
{
	return rhashtable_insert_fast(&fib->ht, &fib_node->ht_node,
				      mlxsw_sp_fib_ht_params);
}

static void mlxsw_sp_fib_node_remove(struct mlxsw_sp_fib *fib,
				     struct mlxsw_sp_fib_node *fib_node)
{
	rhashtable_remove_fast(&fib->ht, &fib_node->ht_node,
			       mlxsw_sp_fib_ht_params);
}

static struct mlxsw_sp_fib_node *
mlxsw_sp_fib_node_lookup(struct mlxsw_sp_fib *fib, const void *addr,
			 size_t addr_len, unsigned char prefix_len)
{
	struct mlxsw_sp_fib_key key;

	memset(&key, 0, sizeof(key));
	memcpy(key.addr, addr, addr_len);
	key.prefix_len = prefix_len;
	return rhashtable_lookup_fast(&fib->ht, &key, mlxsw_sp_fib_ht_params);
}

static struct mlxsw_sp_fib_node *
mlxsw_sp_fib_node_create(struct mlxsw_sp_fib *fib, const void *addr,
			 size_t addr_len, unsigned char prefix_len)
{
	struct mlxsw_sp_fib_node *fib_node;

	fib_node = kzalloc(sizeof(*fib_node), GFP_KERNEL);
	if (!fib_node)
		return NULL;

	INIT_LIST_HEAD(&fib_node->entry_list);
	list_add(&fib_node->list, &fib->node_list);
	memcpy(fib_node->key.addr, addr, addr_len);
	fib_node->key.prefix_len = prefix_len;

	return fib_node;
}

static void mlxsw_sp_fib_node_destroy(struct mlxsw_sp_fib_node *fib_node)
{
	list_del(&fib_node->list);
	WARN_ON(!list_empty(&fib_node->entry_list));
	kfree(fib_node);
}

static bool
mlxsw_sp_fib_node_entry_is_first(const struct mlxsw_sp_fib_node *fib_node,
				 const struct mlxsw_sp_fib_entry *fib_entry)
{
	return list_first_entry(&fib_node->entry_list,
				struct mlxsw_sp_fib_entry, list) == fib_entry;
}

static int mlxsw_sp_fib_lpm_tree_link(struct mlxsw_sp *mlxsw_sp,
				      struct mlxsw_sp_fib_node *fib_node)
{
	struct mlxsw_sp_prefix_usage req_prefix_usage;
	struct mlxsw_sp_fib *fib = fib_node->fib;
	struct mlxsw_sp_lpm_tree *lpm_tree;
	int err;

	lpm_tree = mlxsw_sp->router->lpm.proto_trees[fib->proto];
	if (lpm_tree->prefix_ref_count[fib_node->key.prefix_len] != 0)
		goto out;

	mlxsw_sp_prefix_usage_cpy(&req_prefix_usage, &lpm_tree->prefix_usage);
	mlxsw_sp_prefix_usage_set(&req_prefix_usage, fib_node->key.prefix_len);
	lpm_tree = mlxsw_sp_lpm_tree_get(mlxsw_sp, &req_prefix_usage,
					 fib->proto);
	if (IS_ERR(lpm_tree))
		return PTR_ERR(lpm_tree);

	err = mlxsw_sp_vrs_lpm_tree_replace(mlxsw_sp, fib, lpm_tree);
	if (err)
		goto err_lpm_tree_replace;

out:
	lpm_tree->prefix_ref_count[fib_node->key.prefix_len]++;
	return 0;

err_lpm_tree_replace:
	mlxsw_sp_lpm_tree_put(mlxsw_sp, lpm_tree);
	return err;
}

static void mlxsw_sp_fib_lpm_tree_unlink(struct mlxsw_sp *mlxsw_sp,
					 struct mlxsw_sp_fib_node *fib_node)
{
	struct mlxsw_sp_lpm_tree *lpm_tree = fib_node->fib->lpm_tree;
	struct mlxsw_sp_prefix_usage req_prefix_usage;
	struct mlxsw_sp_fib *fib = fib_node->fib;
	int err;

	if (--lpm_tree->prefix_ref_count[fib_node->key.prefix_len] != 0)
		return;
	/* Try to construct a new LPM tree from the current prefix usage
	 * minus the unused one. If we fail, continue using the old one.
	 */
	mlxsw_sp_prefix_usage_cpy(&req_prefix_usage, &lpm_tree->prefix_usage);
	mlxsw_sp_prefix_usage_clear(&req_prefix_usage,
				    fib_node->key.prefix_len);
	lpm_tree = mlxsw_sp_lpm_tree_get(mlxsw_sp, &req_prefix_usage,
					 fib->proto);
	if (IS_ERR(lpm_tree))
		return;

	err = mlxsw_sp_vrs_lpm_tree_replace(mlxsw_sp, fib, lpm_tree);
	if (err)
		goto err_lpm_tree_replace;

	return;

err_lpm_tree_replace:
	mlxsw_sp_lpm_tree_put(mlxsw_sp, lpm_tree);
}

static int mlxsw_sp_fib_node_init(struct mlxsw_sp *mlxsw_sp,
				  struct mlxsw_sp_fib_node *fib_node,
				  struct mlxsw_sp_fib *fib)
{
	int err;

	err = mlxsw_sp_fib_node_insert(fib, fib_node);
	if (err)
		return err;
	fib_node->fib = fib;

	err = mlxsw_sp_fib_lpm_tree_link(mlxsw_sp, fib_node);
	if (err)
		goto err_fib_lpm_tree_link;

	return 0;

err_fib_lpm_tree_link:
	fib_node->fib = NULL;
	mlxsw_sp_fib_node_remove(fib, fib_node);
	return err;
}

static void mlxsw_sp_fib_node_fini(struct mlxsw_sp *mlxsw_sp,
				   struct mlxsw_sp_fib_node *fib_node)
{
	struct mlxsw_sp_fib *fib = fib_node->fib;

	mlxsw_sp_fib_lpm_tree_unlink(mlxsw_sp, fib_node);
	fib_node->fib = NULL;
	mlxsw_sp_fib_node_remove(fib, fib_node);
}

static struct mlxsw_sp_fib_node *
mlxsw_sp_fib_node_get(struct mlxsw_sp *mlxsw_sp, u32 tb_id, const void *addr,
		      size_t addr_len, unsigned char prefix_len,
		      enum mlxsw_sp_l3proto proto)
{
	struct mlxsw_sp_fib_node *fib_node;
	struct mlxsw_sp_fib *fib;
	struct mlxsw_sp_vr *vr;
	int err;

	vr = mlxsw_sp_vr_get(mlxsw_sp, tb_id, NULL);
	if (IS_ERR(vr))
		return ERR_CAST(vr);
	fib = mlxsw_sp_vr_fib(vr, proto);

	fib_node = mlxsw_sp_fib_node_lookup(fib, addr, addr_len, prefix_len);
	if (fib_node)
		return fib_node;

	fib_node = mlxsw_sp_fib_node_create(fib, addr, addr_len, prefix_len);
	if (!fib_node) {
		err = -ENOMEM;
		goto err_fib_node_create;
	}

	err = mlxsw_sp_fib_node_init(mlxsw_sp, fib_node, fib);
	if (err)
		goto err_fib_node_init;

	return fib_node;

err_fib_node_init:
	mlxsw_sp_fib_node_destroy(fib_node);
err_fib_node_create:
	mlxsw_sp_vr_put(mlxsw_sp, vr);
	return ERR_PTR(err);
}

static void mlxsw_sp_fib_node_put(struct mlxsw_sp *mlxsw_sp,
				  struct mlxsw_sp_fib_node *fib_node)
{
	struct mlxsw_sp_vr *vr = fib_node->fib->vr;

	if (!list_empty(&fib_node->entry_list))
		return;
	mlxsw_sp_fib_node_fini(mlxsw_sp, fib_node);
	mlxsw_sp_fib_node_destroy(fib_node);
	mlxsw_sp_vr_put(mlxsw_sp, vr);
}

static struct mlxsw_sp_fib4_entry *
mlxsw_sp_fib4_node_entry_find(const struct mlxsw_sp_fib_node *fib_node,
			      const struct mlxsw_sp_fib4_entry *new4_entry)
{
	struct mlxsw_sp_fib4_entry *fib4_entry;

	list_for_each_entry(fib4_entry, &fib_node->entry_list, common.list) {
		if (fib4_entry->tb_id > new4_entry->tb_id)
			continue;
		if (fib4_entry->tb_id != new4_entry->tb_id)
			break;
		if (fib4_entry->tos > new4_entry->tos)
			continue;
		if (fib4_entry->prio >= new4_entry->prio ||
		    fib4_entry->tos < new4_entry->tos)
			return fib4_entry;
	}

	return NULL;
}

static int
mlxsw_sp_fib4_node_list_append(struct mlxsw_sp_fib4_entry *fib4_entry,
			       struct mlxsw_sp_fib4_entry *new4_entry)
{
	struct mlxsw_sp_fib_node *fib_node;

	if (WARN_ON(!fib4_entry))
		return -EINVAL;

	fib_node = fib4_entry->common.fib_node;
	list_for_each_entry_from(fib4_entry, &fib_node->entry_list,
				 common.list) {
		if (fib4_entry->tb_id != new4_entry->tb_id ||
		    fib4_entry->tos != new4_entry->tos ||
		    fib4_entry->prio != new4_entry->prio)
			break;
	}

	list_add_tail(&new4_entry->common.list, &fib4_entry->common.list);
	return 0;
}

static int
mlxsw_sp_fib4_node_list_insert(struct mlxsw_sp_fib4_entry *new4_entry,
			       bool replace, bool append)
{
	struct mlxsw_sp_fib_node *fib_node = new4_entry->common.fib_node;
	struct mlxsw_sp_fib4_entry *fib4_entry;

	fib4_entry = mlxsw_sp_fib4_node_entry_find(fib_node, new4_entry);

	if (append)
		return mlxsw_sp_fib4_node_list_append(fib4_entry, new4_entry);
	if (replace && WARN_ON(!fib4_entry))
		return -EINVAL;

	/* Insert new entry before replaced one, so that we can later
	 * remove the second.
	 */
	if (fib4_entry) {
		list_add_tail(&new4_entry->common.list,
			      &fib4_entry->common.list);
	} else {
		struct mlxsw_sp_fib4_entry *last;

		list_for_each_entry(last, &fib_node->entry_list, common.list) {
			if (new4_entry->tb_id > last->tb_id)
				break;
			fib4_entry = last;
		}

		if (fib4_entry)
			list_add(&new4_entry->common.list,
				 &fib4_entry->common.list);
		else
			list_add(&new4_entry->common.list,
				 &fib_node->entry_list);
	}

	return 0;
}

static void
mlxsw_sp_fib4_node_list_remove(struct mlxsw_sp_fib4_entry *fib4_entry)
{
	list_del(&fib4_entry->common.list);
}

static int mlxsw_sp_fib_node_entry_add(struct mlxsw_sp *mlxsw_sp,
				       struct mlxsw_sp_fib_entry *fib_entry)
{
	struct mlxsw_sp_fib_node *fib_node = fib_entry->fib_node;

	if (!mlxsw_sp_fib_node_entry_is_first(fib_node, fib_entry))
		return 0;

	/* To prevent packet loss, overwrite the previously offloaded
	 * entry.
	 */
	if (!list_is_singular(&fib_node->entry_list)) {
		enum mlxsw_reg_ralue_op op = MLXSW_REG_RALUE_OP_WRITE_DELETE;
		struct mlxsw_sp_fib_entry *n = list_next_entry(fib_entry, list);

		mlxsw_sp_fib_entry_offload_refresh(n, op, 0);
	}

	return mlxsw_sp_fib_entry_update(mlxsw_sp, fib_entry);
}

static void mlxsw_sp_fib_node_entry_del(struct mlxsw_sp *mlxsw_sp,
					struct mlxsw_sp_fib_entry *fib_entry)
{
	struct mlxsw_sp_fib_node *fib_node = fib_entry->fib_node;

	if (!mlxsw_sp_fib_node_entry_is_first(fib_node, fib_entry))
		return;

	/* Promote the next entry by overwriting the deleted entry */
	if (!list_is_singular(&fib_node->entry_list)) {
		struct mlxsw_sp_fib_entry *n = list_next_entry(fib_entry, list);
		enum mlxsw_reg_ralue_op op = MLXSW_REG_RALUE_OP_WRITE_DELETE;

		mlxsw_sp_fib_entry_update(mlxsw_sp, n);
		mlxsw_sp_fib_entry_offload_refresh(fib_entry, op, 0);
		return;
	}

	mlxsw_sp_fib_entry_del(mlxsw_sp, fib_entry);
}

static int mlxsw_sp_fib4_node_entry_link(struct mlxsw_sp *mlxsw_sp,
					 struct mlxsw_sp_fib4_entry *fib4_entry,
					 bool replace, bool append)
{
	int err;

	err = mlxsw_sp_fib4_node_list_insert(fib4_entry, replace, append);
	if (err)
		return err;

	err = mlxsw_sp_fib_node_entry_add(mlxsw_sp, &fib4_entry->common);
	if (err)
		goto err_fib_node_entry_add;

	return 0;

err_fib_node_entry_add:
	mlxsw_sp_fib4_node_list_remove(fib4_entry);
	return err;
}

static void
mlxsw_sp_fib4_node_entry_unlink(struct mlxsw_sp *mlxsw_sp,
				struct mlxsw_sp_fib4_entry *fib4_entry)
{
	mlxsw_sp_fib_node_entry_del(mlxsw_sp, &fib4_entry->common);
	mlxsw_sp_fib4_node_list_remove(fib4_entry);

	if (fib4_entry->common.type == MLXSW_SP_FIB_ENTRY_TYPE_IPIP_DECAP)
		mlxsw_sp_fib_entry_decap_fini(mlxsw_sp, &fib4_entry->common);
}

static void mlxsw_sp_fib4_entry_replace(struct mlxsw_sp *mlxsw_sp,
					struct mlxsw_sp_fib4_entry *fib4_entry,
					bool replace)
{
	struct mlxsw_sp_fib_node *fib_node = fib4_entry->common.fib_node;
	struct mlxsw_sp_fib4_entry *replaced;

	if (!replace)
		return;

	/* We inserted the new entry before replaced one */
	replaced = list_next_entry(fib4_entry, common.list);

	mlxsw_sp_fib4_node_entry_unlink(mlxsw_sp, replaced);
	mlxsw_sp_fib4_entry_destroy(mlxsw_sp, replaced);
	mlxsw_sp_fib_node_put(mlxsw_sp, fib_node);
}

static int
mlxsw_sp_router_fib4_add(struct mlxsw_sp *mlxsw_sp,
			 const struct fib_entry_notifier_info *fen_info,
			 bool replace, bool append)
{
	struct mlxsw_sp_fib4_entry *fib4_entry;
	struct mlxsw_sp_fib_node *fib_node;
	int err;

	if (mlxsw_sp->router->aborted)
		return 0;

	fib_node = mlxsw_sp_fib_node_get(mlxsw_sp, fen_info->tb_id,
					 &fen_info->dst, sizeof(fen_info->dst),
					 fen_info->dst_len,
					 MLXSW_SP_L3_PROTO_IPV4);
	if (IS_ERR(fib_node)) {
		dev_warn(mlxsw_sp->bus_info->dev, "Failed to get FIB node\n");
		return PTR_ERR(fib_node);
	}

	fib4_entry = mlxsw_sp_fib4_entry_create(mlxsw_sp, fib_node, fen_info);
	if (IS_ERR(fib4_entry)) {
		dev_warn(mlxsw_sp->bus_info->dev, "Failed to create FIB entry\n");
		err = PTR_ERR(fib4_entry);
		goto err_fib4_entry_create;
	}

	err = mlxsw_sp_fib4_node_entry_link(mlxsw_sp, fib4_entry, replace,
					    append);
	if (err) {
		dev_warn(mlxsw_sp->bus_info->dev, "Failed to link FIB entry to node\n");
		goto err_fib4_node_entry_link;
	}

	mlxsw_sp_fib4_entry_replace(mlxsw_sp, fib4_entry, replace);

	return 0;

err_fib4_node_entry_link:
	mlxsw_sp_fib4_entry_destroy(mlxsw_sp, fib4_entry);
err_fib4_entry_create:
	mlxsw_sp_fib_node_put(mlxsw_sp, fib_node);
	return err;
}

static void mlxsw_sp_router_fib4_del(struct mlxsw_sp *mlxsw_sp,
				     struct fib_entry_notifier_info *fen_info)
{
	struct mlxsw_sp_fib4_entry *fib4_entry;
	struct mlxsw_sp_fib_node *fib_node;

	if (mlxsw_sp->router->aborted)
		return;

	fib4_entry = mlxsw_sp_fib4_entry_lookup(mlxsw_sp, fen_info);
	if (WARN_ON(!fib4_entry))
		return;
	fib_node = fib4_entry->common.fib_node;

	mlxsw_sp_fib4_node_entry_unlink(mlxsw_sp, fib4_entry);
	mlxsw_sp_fib4_entry_destroy(mlxsw_sp, fib4_entry);
	mlxsw_sp_fib_node_put(mlxsw_sp, fib_node);
}

static bool mlxsw_sp_fib6_rt_should_ignore(const struct rt6_info *rt)
{
	/* Packets with link-local destination IP arriving to the router
	 * are trapped to the CPU, so no need to program specific routes
	 * for them.
	 */
	if (ipv6_addr_type(&rt->rt6i_dst.addr) & IPV6_ADDR_LINKLOCAL)
		return true;

	/* Multicast routes aren't supported, so ignore them. Neighbour
	 * Discovery packets are specifically trapped.
	 */
	if (ipv6_addr_type(&rt->rt6i_dst.addr) & IPV6_ADDR_MULTICAST)
		return true;

	/* Cloned routes are irrelevant in the forwarding path. */
	if (rt->rt6i_flags & RTF_CACHE)
		return true;

	return false;
}

static struct mlxsw_sp_rt6 *mlxsw_sp_rt6_create(struct rt6_info *rt)
{
	struct mlxsw_sp_rt6 *mlxsw_sp_rt6;

	mlxsw_sp_rt6 = kzalloc(sizeof(*mlxsw_sp_rt6), GFP_KERNEL);
	if (!mlxsw_sp_rt6)
		return ERR_PTR(-ENOMEM);

	/* In case of route replace, replaced route is deleted with
	 * no notification. Take reference to prevent accessing freed
	 * memory.
	 */
	mlxsw_sp_rt6->rt = rt;
	rt6_hold(rt);

	return mlxsw_sp_rt6;
}

#if IS_ENABLED(CONFIG_IPV6)
static void mlxsw_sp_rt6_release(struct rt6_info *rt)
{
	rt6_release(rt);
}
#else
static void mlxsw_sp_rt6_release(struct rt6_info *rt)
{
}
#endif

static void mlxsw_sp_rt6_destroy(struct mlxsw_sp_rt6 *mlxsw_sp_rt6)
{
	mlxsw_sp_rt6_release(mlxsw_sp_rt6->rt);
	kfree(mlxsw_sp_rt6);
}

static bool mlxsw_sp_fib6_rt_can_mp(const struct rt6_info *rt)
{
	/* RTF_CACHE routes are ignored */
	return (rt->rt6i_flags & (RTF_GATEWAY | RTF_ADDRCONF)) == RTF_GATEWAY;
}

static struct rt6_info *
mlxsw_sp_fib6_entry_rt(const struct mlxsw_sp_fib6_entry *fib6_entry)
{
	return list_first_entry(&fib6_entry->rt6_list, struct mlxsw_sp_rt6,
				list)->rt;
}

static struct mlxsw_sp_fib6_entry *
mlxsw_sp_fib6_node_mp_entry_find(const struct mlxsw_sp_fib_node *fib_node,
				 const struct rt6_info *nrt, bool replace)
{
	struct mlxsw_sp_fib6_entry *fib6_entry;

	if (!mlxsw_sp_fib6_rt_can_mp(nrt) || replace)
		return NULL;

	list_for_each_entry(fib6_entry, &fib_node->entry_list, common.list) {
		struct rt6_info *rt = mlxsw_sp_fib6_entry_rt(fib6_entry);

		/* RT6_TABLE_LOCAL and RT6_TABLE_MAIN share the same
		 * virtual router.
		 */
		if (rt->rt6i_table->tb6_id > nrt->rt6i_table->tb6_id)
			continue;
		if (rt->rt6i_table->tb6_id != nrt->rt6i_table->tb6_id)
			break;
		if (rt->rt6i_metric < nrt->rt6i_metric)
			continue;
		if (rt->rt6i_metric == nrt->rt6i_metric &&
		    mlxsw_sp_fib6_rt_can_mp(rt))
			return fib6_entry;
		if (rt->rt6i_metric > nrt->rt6i_metric)
			break;
	}

	return NULL;
}

static struct mlxsw_sp_rt6 *
mlxsw_sp_fib6_entry_rt_find(const struct mlxsw_sp_fib6_entry *fib6_entry,
			    const struct rt6_info *rt)
{
	struct mlxsw_sp_rt6 *mlxsw_sp_rt6;

	list_for_each_entry(mlxsw_sp_rt6, &fib6_entry->rt6_list, list) {
		if (mlxsw_sp_rt6->rt == rt)
			return mlxsw_sp_rt6;
	}

	return NULL;
}

static bool mlxsw_sp_nexthop6_ipip_type(const struct mlxsw_sp *mlxsw_sp,
					const struct rt6_info *rt,
					enum mlxsw_sp_ipip_type *ret)
{
	return rt->dst.dev &&
	       mlxsw_sp_netdev_ipip_type(mlxsw_sp, rt->dst.dev, ret);
}

static int mlxsw_sp_nexthop6_type_init(struct mlxsw_sp *mlxsw_sp,
				       struct mlxsw_sp_nexthop_group *nh_grp,
				       struct mlxsw_sp_nexthop *nh,
				       const struct rt6_info *rt)
{
	const struct mlxsw_sp_ipip_ops *ipip_ops;
	struct mlxsw_sp_ipip_entry *ipip_entry;
	struct net_device *dev = rt->dst.dev;
	struct mlxsw_sp_rif *rif;
	int err;

	ipip_entry = mlxsw_sp_ipip_entry_find_by_ol_dev(mlxsw_sp, dev);
	if (ipip_entry) {
		ipip_ops = mlxsw_sp->router->ipip_ops_arr[ipip_entry->ipipt];
		if (ipip_ops->can_offload(mlxsw_sp, dev,
					  MLXSW_SP_L3_PROTO_IPV6)) {
			nh->type = MLXSW_SP_NEXTHOP_TYPE_IPIP;
			mlxsw_sp_nexthop_ipip_init(mlxsw_sp, nh, ipip_entry);
			return 0;
		}
	}

	nh->type = MLXSW_SP_NEXTHOP_TYPE_ETH;
	rif = mlxsw_sp_rif_find_by_dev(mlxsw_sp, dev);
	if (!rif)
		return 0;
	mlxsw_sp_nexthop_rif_init(nh, rif);

	err = mlxsw_sp_nexthop_neigh_init(mlxsw_sp, nh);
	if (err)
		goto err_nexthop_neigh_init;

	return 0;

err_nexthop_neigh_init:
	mlxsw_sp_nexthop_rif_fini(nh);
	return err;
}

static void mlxsw_sp_nexthop6_type_fini(struct mlxsw_sp *mlxsw_sp,
					struct mlxsw_sp_nexthop *nh)
{
	mlxsw_sp_nexthop_type_fini(mlxsw_sp, nh);
}

static int mlxsw_sp_nexthop6_init(struct mlxsw_sp *mlxsw_sp,
				  struct mlxsw_sp_nexthop_group *nh_grp,
				  struct mlxsw_sp_nexthop *nh,
				  const struct rt6_info *rt)
{
	struct net_device *dev = rt->dst.dev;

	nh->nh_grp = nh_grp;
<<<<<<< HEAD
	nh->nh_weight = 1;
=======
	nh->nh_weight = rt->rt6i_nh_weight;
>>>>>>> 661e50bc
	memcpy(&nh->gw_addr, &rt->rt6i_gateway, sizeof(nh->gw_addr));
	mlxsw_sp_nexthop_counter_alloc(mlxsw_sp, nh);

	list_add_tail(&nh->router_list_node, &mlxsw_sp->router->nexthop_list);

	if (!dev)
		return 0;
	nh->ifindex = dev->ifindex;

	return mlxsw_sp_nexthop6_type_init(mlxsw_sp, nh_grp, nh, rt);
}

static void mlxsw_sp_nexthop6_fini(struct mlxsw_sp *mlxsw_sp,
				   struct mlxsw_sp_nexthop *nh)
{
	mlxsw_sp_nexthop6_type_fini(mlxsw_sp, nh);
	list_del(&nh->router_list_node);
	mlxsw_sp_nexthop_counter_free(mlxsw_sp, nh);
}

static bool mlxsw_sp_rt6_is_gateway(const struct mlxsw_sp *mlxsw_sp,
				    const struct rt6_info *rt)
{
	return rt->rt6i_flags & RTF_GATEWAY ||
	       mlxsw_sp_nexthop6_ipip_type(mlxsw_sp, rt, NULL);
}

static struct mlxsw_sp_nexthop_group *
mlxsw_sp_nexthop6_group_create(struct mlxsw_sp *mlxsw_sp,
			       struct mlxsw_sp_fib6_entry *fib6_entry)
{
	struct mlxsw_sp_nexthop_group *nh_grp;
	struct mlxsw_sp_rt6 *mlxsw_sp_rt6;
	struct mlxsw_sp_nexthop *nh;
	size_t alloc_size;
	int i = 0;
	int err;

	alloc_size = sizeof(*nh_grp) +
		     fib6_entry->nrt6 * sizeof(struct mlxsw_sp_nexthop);
	nh_grp = kzalloc(alloc_size, GFP_KERNEL);
	if (!nh_grp)
		return ERR_PTR(-ENOMEM);
	INIT_LIST_HEAD(&nh_grp->fib_list);
#if IS_ENABLED(CONFIG_IPV6)
	nh_grp->neigh_tbl = &nd_tbl;
#endif
	mlxsw_sp_rt6 = list_first_entry(&fib6_entry->rt6_list,
					struct mlxsw_sp_rt6, list);
	nh_grp->gateway = mlxsw_sp_rt6_is_gateway(mlxsw_sp, mlxsw_sp_rt6->rt);
	nh_grp->count = fib6_entry->nrt6;
	for (i = 0; i < nh_grp->count; i++) {
		struct rt6_info *rt = mlxsw_sp_rt6->rt;

		nh = &nh_grp->nexthops[i];
		err = mlxsw_sp_nexthop6_init(mlxsw_sp, nh_grp, nh, rt);
		if (err)
			goto err_nexthop6_init;
		mlxsw_sp_rt6 = list_next_entry(mlxsw_sp_rt6, list);
	}

	err = mlxsw_sp_nexthop_group_insert(mlxsw_sp, nh_grp);
	if (err)
		goto err_nexthop_group_insert;

	mlxsw_sp_nexthop_group_refresh(mlxsw_sp, nh_grp);
	return nh_grp;

err_nexthop_group_insert:
err_nexthop6_init:
	for (i--; i >= 0; i--) {
		nh = &nh_grp->nexthops[i];
		mlxsw_sp_nexthop6_fini(mlxsw_sp, nh);
	}
	kfree(nh_grp);
	return ERR_PTR(err);
}

static void
mlxsw_sp_nexthop6_group_destroy(struct mlxsw_sp *mlxsw_sp,
				struct mlxsw_sp_nexthop_group *nh_grp)
{
	struct mlxsw_sp_nexthop *nh;
	int i = nh_grp->count;

	mlxsw_sp_nexthop_group_remove(mlxsw_sp, nh_grp);
	for (i--; i >= 0; i--) {
		nh = &nh_grp->nexthops[i];
		mlxsw_sp_nexthop6_fini(mlxsw_sp, nh);
	}
	mlxsw_sp_nexthop_group_refresh(mlxsw_sp, nh_grp);
	WARN_ON(nh_grp->adj_index_valid);
	kfree(nh_grp);
}

static int mlxsw_sp_nexthop6_group_get(struct mlxsw_sp *mlxsw_sp,
				       struct mlxsw_sp_fib6_entry *fib6_entry)
{
	struct mlxsw_sp_nexthop_group *nh_grp;

	nh_grp = mlxsw_sp_nexthop6_group_lookup(mlxsw_sp, fib6_entry);
	if (!nh_grp) {
		nh_grp = mlxsw_sp_nexthop6_group_create(mlxsw_sp, fib6_entry);
		if (IS_ERR(nh_grp))
			return PTR_ERR(nh_grp);
	}

	list_add_tail(&fib6_entry->common.nexthop_group_node,
		      &nh_grp->fib_list);
	fib6_entry->common.nh_group = nh_grp;

	return 0;
}

static void mlxsw_sp_nexthop6_group_put(struct mlxsw_sp *mlxsw_sp,
					struct mlxsw_sp_fib_entry *fib_entry)
{
	struct mlxsw_sp_nexthop_group *nh_grp = fib_entry->nh_group;

	list_del(&fib_entry->nexthop_group_node);
	if (!list_empty(&nh_grp->fib_list))
		return;
	mlxsw_sp_nexthop6_group_destroy(mlxsw_sp, nh_grp);
}

static int
mlxsw_sp_nexthop6_group_update(struct mlxsw_sp *mlxsw_sp,
			       struct mlxsw_sp_fib6_entry *fib6_entry)
{
	struct mlxsw_sp_nexthop_group *old_nh_grp = fib6_entry->common.nh_group;
	int err;

	fib6_entry->common.nh_group = NULL;
	list_del(&fib6_entry->common.nexthop_group_node);

	err = mlxsw_sp_nexthop6_group_get(mlxsw_sp, fib6_entry);
	if (err)
		goto err_nexthop6_group_get;

	/* In case this entry is offloaded, then the adjacency index
	 * currently associated with it in the device's table is that
	 * of the old group. Start using the new one instead.
	 */
	err = mlxsw_sp_fib_node_entry_add(mlxsw_sp, &fib6_entry->common);
	if (err)
		goto err_fib_node_entry_add;

	if (list_empty(&old_nh_grp->fib_list))
		mlxsw_sp_nexthop6_group_destroy(mlxsw_sp, old_nh_grp);

	return 0;

err_fib_node_entry_add:
	mlxsw_sp_nexthop6_group_put(mlxsw_sp, &fib6_entry->common);
err_nexthop6_group_get:
	list_add_tail(&fib6_entry->common.nexthop_group_node,
		      &old_nh_grp->fib_list);
	fib6_entry->common.nh_group = old_nh_grp;
	return err;
}

static int
mlxsw_sp_fib6_entry_nexthop_add(struct mlxsw_sp *mlxsw_sp,
				struct mlxsw_sp_fib6_entry *fib6_entry,
				struct rt6_info *rt)
{
	struct mlxsw_sp_rt6 *mlxsw_sp_rt6;
	int err;

	mlxsw_sp_rt6 = mlxsw_sp_rt6_create(rt);
	if (IS_ERR(mlxsw_sp_rt6))
		return PTR_ERR(mlxsw_sp_rt6);

	list_add_tail(&mlxsw_sp_rt6->list, &fib6_entry->rt6_list);
	fib6_entry->nrt6++;

	err = mlxsw_sp_nexthop6_group_update(mlxsw_sp, fib6_entry);
	if (err)
		goto err_nexthop6_group_update;

	return 0;

err_nexthop6_group_update:
	fib6_entry->nrt6--;
	list_del(&mlxsw_sp_rt6->list);
	mlxsw_sp_rt6_destroy(mlxsw_sp_rt6);
	return err;
}

static void
mlxsw_sp_fib6_entry_nexthop_del(struct mlxsw_sp *mlxsw_sp,
				struct mlxsw_sp_fib6_entry *fib6_entry,
				struct rt6_info *rt)
{
	struct mlxsw_sp_rt6 *mlxsw_sp_rt6;

	mlxsw_sp_rt6 = mlxsw_sp_fib6_entry_rt_find(fib6_entry, rt);
	if (WARN_ON(!mlxsw_sp_rt6))
		return;

	fib6_entry->nrt6--;
	list_del(&mlxsw_sp_rt6->list);
	mlxsw_sp_nexthop6_group_update(mlxsw_sp, fib6_entry);
	mlxsw_sp_rt6_destroy(mlxsw_sp_rt6);
}

static void mlxsw_sp_fib6_entry_type_set(struct mlxsw_sp *mlxsw_sp,
					 struct mlxsw_sp_fib_entry *fib_entry,
					 const struct rt6_info *rt)
{
	/* Packets hitting RTF_REJECT routes need to be discarded by the
	 * stack. We can rely on their destination device not having a
	 * RIF (it's the loopback device) and can thus use action type
	 * local, which will cause them to be trapped with a lower
	 * priority than packets that need to be locally received.
	 */
	if (rt->rt6i_flags & (RTF_LOCAL | RTF_ANYCAST))
		fib_entry->type = MLXSW_SP_FIB_ENTRY_TYPE_TRAP;
	else if (rt->rt6i_flags & RTF_REJECT)
		fib_entry->type = MLXSW_SP_FIB_ENTRY_TYPE_LOCAL;
	else if (mlxsw_sp_rt6_is_gateway(mlxsw_sp, rt))
		fib_entry->type = MLXSW_SP_FIB_ENTRY_TYPE_REMOTE;
	else
		fib_entry->type = MLXSW_SP_FIB_ENTRY_TYPE_LOCAL;
}

static void
mlxsw_sp_fib6_entry_rt_destroy_all(struct mlxsw_sp_fib6_entry *fib6_entry)
{
	struct mlxsw_sp_rt6 *mlxsw_sp_rt6, *tmp;

	list_for_each_entry_safe(mlxsw_sp_rt6, tmp, &fib6_entry->rt6_list,
				 list) {
		fib6_entry->nrt6--;
		list_del(&mlxsw_sp_rt6->list);
		mlxsw_sp_rt6_destroy(mlxsw_sp_rt6);
	}
}

static struct mlxsw_sp_fib6_entry *
mlxsw_sp_fib6_entry_create(struct mlxsw_sp *mlxsw_sp,
			   struct mlxsw_sp_fib_node *fib_node,
			   struct rt6_info *rt)
{
	struct mlxsw_sp_fib6_entry *fib6_entry;
	struct mlxsw_sp_fib_entry *fib_entry;
	struct mlxsw_sp_rt6 *mlxsw_sp_rt6;
	int err;

	fib6_entry = kzalloc(sizeof(*fib6_entry), GFP_KERNEL);
	if (!fib6_entry)
		return ERR_PTR(-ENOMEM);
	fib_entry = &fib6_entry->common;

	mlxsw_sp_rt6 = mlxsw_sp_rt6_create(rt);
	if (IS_ERR(mlxsw_sp_rt6)) {
		err = PTR_ERR(mlxsw_sp_rt6);
		goto err_rt6_create;
	}

	mlxsw_sp_fib6_entry_type_set(mlxsw_sp, fib_entry, mlxsw_sp_rt6->rt);

	INIT_LIST_HEAD(&fib6_entry->rt6_list);
	list_add_tail(&mlxsw_sp_rt6->list, &fib6_entry->rt6_list);
	fib6_entry->nrt6 = 1;
	err = mlxsw_sp_nexthop6_group_get(mlxsw_sp, fib6_entry);
	if (err)
		goto err_nexthop6_group_get;

	fib_entry->fib_node = fib_node;

	return fib6_entry;

err_nexthop6_group_get:
	list_del(&mlxsw_sp_rt6->list);
	mlxsw_sp_rt6_destroy(mlxsw_sp_rt6);
err_rt6_create:
	kfree(fib6_entry);
	return ERR_PTR(err);
}

static void mlxsw_sp_fib6_entry_destroy(struct mlxsw_sp *mlxsw_sp,
					struct mlxsw_sp_fib6_entry *fib6_entry)
{
	mlxsw_sp_nexthop6_group_put(mlxsw_sp, &fib6_entry->common);
	mlxsw_sp_fib6_entry_rt_destroy_all(fib6_entry);
	WARN_ON(fib6_entry->nrt6);
	kfree(fib6_entry);
}

static struct mlxsw_sp_fib6_entry *
mlxsw_sp_fib6_node_entry_find(const struct mlxsw_sp_fib_node *fib_node,
			      const struct rt6_info *nrt, bool replace)
{
	struct mlxsw_sp_fib6_entry *fib6_entry, *fallback = NULL;

	list_for_each_entry(fib6_entry, &fib_node->entry_list, common.list) {
		struct rt6_info *rt = mlxsw_sp_fib6_entry_rt(fib6_entry);

		if (rt->rt6i_table->tb6_id > nrt->rt6i_table->tb6_id)
			continue;
		if (rt->rt6i_table->tb6_id != nrt->rt6i_table->tb6_id)
			break;
		if (replace && rt->rt6i_metric == nrt->rt6i_metric) {
			if (mlxsw_sp_fib6_rt_can_mp(rt) ==
			    mlxsw_sp_fib6_rt_can_mp(nrt))
				return fib6_entry;
			if (mlxsw_sp_fib6_rt_can_mp(nrt))
				fallback = fallback ?: fib6_entry;
		}
		if (rt->rt6i_metric > nrt->rt6i_metric)
			return fallback ?: fib6_entry;
	}

	return fallback;
}

static int
mlxsw_sp_fib6_node_list_insert(struct mlxsw_sp_fib6_entry *new6_entry,
			       bool replace)
{
	struct mlxsw_sp_fib_node *fib_node = new6_entry->common.fib_node;
	struct rt6_info *nrt = mlxsw_sp_fib6_entry_rt(new6_entry);
	struct mlxsw_sp_fib6_entry *fib6_entry;

	fib6_entry = mlxsw_sp_fib6_node_entry_find(fib_node, nrt, replace);

	if (replace && WARN_ON(!fib6_entry))
		return -EINVAL;

	if (fib6_entry) {
		list_add_tail(&new6_entry->common.list,
			      &fib6_entry->common.list);
	} else {
		struct mlxsw_sp_fib6_entry *last;

		list_for_each_entry(last, &fib_node->entry_list, common.list) {
			struct rt6_info *rt = mlxsw_sp_fib6_entry_rt(last);

			if (nrt->rt6i_table->tb6_id > rt->rt6i_table->tb6_id)
				break;
			fib6_entry = last;
		}

		if (fib6_entry)
			list_add(&new6_entry->common.list,
				 &fib6_entry->common.list);
		else
			list_add(&new6_entry->common.list,
				 &fib_node->entry_list);
	}

	return 0;
}

static void
mlxsw_sp_fib6_node_list_remove(struct mlxsw_sp_fib6_entry *fib6_entry)
{
	list_del(&fib6_entry->common.list);
}

static int mlxsw_sp_fib6_node_entry_link(struct mlxsw_sp *mlxsw_sp,
					 struct mlxsw_sp_fib6_entry *fib6_entry,
					 bool replace)
{
	int err;

	err = mlxsw_sp_fib6_node_list_insert(fib6_entry, replace);
	if (err)
		return err;

	err = mlxsw_sp_fib_node_entry_add(mlxsw_sp, &fib6_entry->common);
	if (err)
		goto err_fib_node_entry_add;

	return 0;

err_fib_node_entry_add:
	mlxsw_sp_fib6_node_list_remove(fib6_entry);
	return err;
}

static void
mlxsw_sp_fib6_node_entry_unlink(struct mlxsw_sp *mlxsw_sp,
				struct mlxsw_sp_fib6_entry *fib6_entry)
{
	mlxsw_sp_fib_node_entry_del(mlxsw_sp, &fib6_entry->common);
	mlxsw_sp_fib6_node_list_remove(fib6_entry);
}

static struct mlxsw_sp_fib6_entry *
mlxsw_sp_fib6_entry_lookup(struct mlxsw_sp *mlxsw_sp,
			   const struct rt6_info *rt)
{
	struct mlxsw_sp_fib6_entry *fib6_entry;
	struct mlxsw_sp_fib_node *fib_node;
	struct mlxsw_sp_fib *fib;
	struct mlxsw_sp_vr *vr;

	vr = mlxsw_sp_vr_find(mlxsw_sp, rt->rt6i_table->tb6_id);
	if (!vr)
		return NULL;
	fib = mlxsw_sp_vr_fib(vr, MLXSW_SP_L3_PROTO_IPV6);

	fib_node = mlxsw_sp_fib_node_lookup(fib, &rt->rt6i_dst.addr,
					    sizeof(rt->rt6i_dst.addr),
					    rt->rt6i_dst.plen);
	if (!fib_node)
		return NULL;

	list_for_each_entry(fib6_entry, &fib_node->entry_list, common.list) {
		struct rt6_info *iter_rt = mlxsw_sp_fib6_entry_rt(fib6_entry);

		if (rt->rt6i_table->tb6_id == iter_rt->rt6i_table->tb6_id &&
		    rt->rt6i_metric == iter_rt->rt6i_metric &&
		    mlxsw_sp_fib6_entry_rt_find(fib6_entry, rt))
			return fib6_entry;
	}

	return NULL;
}

static void mlxsw_sp_fib6_entry_replace(struct mlxsw_sp *mlxsw_sp,
					struct mlxsw_sp_fib6_entry *fib6_entry,
					bool replace)
{
	struct mlxsw_sp_fib_node *fib_node = fib6_entry->common.fib_node;
	struct mlxsw_sp_fib6_entry *replaced;

	if (!replace)
		return;

	replaced = list_next_entry(fib6_entry, common.list);

	mlxsw_sp_fib6_node_entry_unlink(mlxsw_sp, replaced);
	mlxsw_sp_fib6_entry_destroy(mlxsw_sp, replaced);
	mlxsw_sp_fib_node_put(mlxsw_sp, fib_node);
}

static int mlxsw_sp_router_fib6_add(struct mlxsw_sp *mlxsw_sp,
				    struct rt6_info *rt, bool replace)
{
	struct mlxsw_sp_fib6_entry *fib6_entry;
	struct mlxsw_sp_fib_node *fib_node;
	int err;

	if (mlxsw_sp->router->aborted)
		return 0;

	if (rt->rt6i_src.plen)
		return -EINVAL;

	if (mlxsw_sp_fib6_rt_should_ignore(rt))
		return 0;

	fib_node = mlxsw_sp_fib_node_get(mlxsw_sp, rt->rt6i_table->tb6_id,
					 &rt->rt6i_dst.addr,
					 sizeof(rt->rt6i_dst.addr),
					 rt->rt6i_dst.plen,
					 MLXSW_SP_L3_PROTO_IPV6);
	if (IS_ERR(fib_node))
		return PTR_ERR(fib_node);

	/* Before creating a new entry, try to append route to an existing
	 * multipath entry.
	 */
	fib6_entry = mlxsw_sp_fib6_node_mp_entry_find(fib_node, rt, replace);
	if (fib6_entry) {
		err = mlxsw_sp_fib6_entry_nexthop_add(mlxsw_sp, fib6_entry, rt);
		if (err)
			goto err_fib6_entry_nexthop_add;
		return 0;
	}

	fib6_entry = mlxsw_sp_fib6_entry_create(mlxsw_sp, fib_node, rt);
	if (IS_ERR(fib6_entry)) {
		err = PTR_ERR(fib6_entry);
		goto err_fib6_entry_create;
	}

	err = mlxsw_sp_fib6_node_entry_link(mlxsw_sp, fib6_entry, replace);
	if (err)
		goto err_fib6_node_entry_link;

	mlxsw_sp_fib6_entry_replace(mlxsw_sp, fib6_entry, replace);

	return 0;

err_fib6_node_entry_link:
	mlxsw_sp_fib6_entry_destroy(mlxsw_sp, fib6_entry);
err_fib6_entry_create:
err_fib6_entry_nexthop_add:
	mlxsw_sp_fib_node_put(mlxsw_sp, fib_node);
	return err;
}

static void mlxsw_sp_router_fib6_del(struct mlxsw_sp *mlxsw_sp,
				     struct rt6_info *rt)
{
	struct mlxsw_sp_fib6_entry *fib6_entry;
	struct mlxsw_sp_fib_node *fib_node;

	if (mlxsw_sp->router->aborted)
		return;

	if (mlxsw_sp_fib6_rt_should_ignore(rt))
		return;

	fib6_entry = mlxsw_sp_fib6_entry_lookup(mlxsw_sp, rt);
	if (WARN_ON(!fib6_entry))
		return;

	/* If route is part of a multipath entry, but not the last one
	 * removed, then only reduce its nexthop group.
	 */
	if (!list_is_singular(&fib6_entry->rt6_list)) {
		mlxsw_sp_fib6_entry_nexthop_del(mlxsw_sp, fib6_entry, rt);
		return;
	}

	fib_node = fib6_entry->common.fib_node;

	mlxsw_sp_fib6_node_entry_unlink(mlxsw_sp, fib6_entry);
	mlxsw_sp_fib6_entry_destroy(mlxsw_sp, fib6_entry);
	mlxsw_sp_fib_node_put(mlxsw_sp, fib_node);
}

static int __mlxsw_sp_router_set_abort_trap(struct mlxsw_sp *mlxsw_sp,
					    enum mlxsw_reg_ralxx_protocol proto,
					    u8 tree_id)
{
	char ralta_pl[MLXSW_REG_RALTA_LEN];
	char ralst_pl[MLXSW_REG_RALST_LEN];
	int i, err;

	mlxsw_reg_ralta_pack(ralta_pl, true, proto, tree_id);
	err = mlxsw_reg_write(mlxsw_sp->core, MLXSW_REG(ralta), ralta_pl);
	if (err)
		return err;

	mlxsw_reg_ralst_pack(ralst_pl, 0xff, tree_id);
	err = mlxsw_reg_write(mlxsw_sp->core, MLXSW_REG(ralst), ralst_pl);
	if (err)
		return err;

	for (i = 0; i < MLXSW_CORE_RES_GET(mlxsw_sp->core, MAX_VRS); i++) {
		struct mlxsw_sp_vr *vr = &mlxsw_sp->router->vrs[i];
		char raltb_pl[MLXSW_REG_RALTB_LEN];
		char ralue_pl[MLXSW_REG_RALUE_LEN];

		mlxsw_reg_raltb_pack(raltb_pl, vr->id, proto, tree_id);
		err = mlxsw_reg_write(mlxsw_sp->core, MLXSW_REG(raltb),
				      raltb_pl);
		if (err)
			return err;

		mlxsw_reg_ralue_pack(ralue_pl, proto,
				     MLXSW_REG_RALUE_OP_WRITE_WRITE, vr->id, 0);
		mlxsw_reg_ralue_act_ip2me_pack(ralue_pl);
		err = mlxsw_reg_write(mlxsw_sp->core, MLXSW_REG(ralue),
				      ralue_pl);
		if (err)
			return err;
	}

	return 0;
}

static int mlxsw_sp_router_fibmr_add(struct mlxsw_sp *mlxsw_sp,
				     struct mfc_entry_notifier_info *men_info,
				     bool replace)
{
	struct mlxsw_sp_vr *vr;

	if (mlxsw_sp->router->aborted)
		return 0;

	vr = mlxsw_sp_vr_get(mlxsw_sp, men_info->tb_id, NULL);
	if (IS_ERR(vr))
		return PTR_ERR(vr);

	return mlxsw_sp_mr_route4_add(vr->mr4_table, men_info->mfc, replace);
}

static void mlxsw_sp_router_fibmr_del(struct mlxsw_sp *mlxsw_sp,
				      struct mfc_entry_notifier_info *men_info)
{
	struct mlxsw_sp_vr *vr;

	if (mlxsw_sp->router->aborted)
		return;

	vr = mlxsw_sp_vr_find(mlxsw_sp, men_info->tb_id);
	if (WARN_ON(!vr))
		return;

	mlxsw_sp_mr_route4_del(vr->mr4_table, men_info->mfc);
<<<<<<< HEAD
	mlxsw_sp_vr_put(vr);
=======
	mlxsw_sp_vr_put(mlxsw_sp, vr);
>>>>>>> 661e50bc
}

static int
mlxsw_sp_router_fibmr_vif_add(struct mlxsw_sp *mlxsw_sp,
			      struct vif_entry_notifier_info *ven_info)
{
	struct mlxsw_sp_rif *rif;
	struct mlxsw_sp_vr *vr;

	if (mlxsw_sp->router->aborted)
		return 0;

	vr = mlxsw_sp_vr_get(mlxsw_sp, ven_info->tb_id, NULL);
	if (IS_ERR(vr))
		return PTR_ERR(vr);

	rif = mlxsw_sp_rif_find_by_dev(mlxsw_sp, ven_info->dev);
	return mlxsw_sp_mr_vif_add(vr->mr4_table, ven_info->dev,
				   ven_info->vif_index,
				   ven_info->vif_flags, rif);
}

static void
mlxsw_sp_router_fibmr_vif_del(struct mlxsw_sp *mlxsw_sp,
			      struct vif_entry_notifier_info *ven_info)
{
	struct mlxsw_sp_vr *vr;

	if (mlxsw_sp->router->aborted)
		return;

	vr = mlxsw_sp_vr_find(mlxsw_sp, ven_info->tb_id);
	if (WARN_ON(!vr))
		return;

	mlxsw_sp_mr_vif_del(vr->mr4_table, ven_info->vif_index);
<<<<<<< HEAD
	mlxsw_sp_vr_put(vr);
=======
	mlxsw_sp_vr_put(mlxsw_sp, vr);
>>>>>>> 661e50bc
}

static int mlxsw_sp_router_set_abort_trap(struct mlxsw_sp *mlxsw_sp)
{
	enum mlxsw_reg_ralxx_protocol proto = MLXSW_REG_RALXX_PROTOCOL_IPV4;
	int err;

	err = __mlxsw_sp_router_set_abort_trap(mlxsw_sp, proto,
					       MLXSW_SP_LPM_TREE_MIN);
	if (err)
		return err;

	/* The multicast router code does not need an abort trap as by default,
	 * packets that don't match any routes are trapped to the CPU.
	 */

	proto = MLXSW_REG_RALXX_PROTOCOL_IPV6;
	return __mlxsw_sp_router_set_abort_trap(mlxsw_sp, proto,
						MLXSW_SP_LPM_TREE_MIN + 1);
}

static void mlxsw_sp_fib4_node_flush(struct mlxsw_sp *mlxsw_sp,
				     struct mlxsw_sp_fib_node *fib_node)
{
	struct mlxsw_sp_fib4_entry *fib4_entry, *tmp;

	list_for_each_entry_safe(fib4_entry, tmp, &fib_node->entry_list,
				 common.list) {
		bool do_break = &tmp->common.list == &fib_node->entry_list;

		mlxsw_sp_fib4_node_entry_unlink(mlxsw_sp, fib4_entry);
		mlxsw_sp_fib4_entry_destroy(mlxsw_sp, fib4_entry);
		mlxsw_sp_fib_node_put(mlxsw_sp, fib_node);
		/* Break when entry list is empty and node was freed.
		 * Otherwise, we'll access freed memory in the next
		 * iteration.
		 */
		if (do_break)
			break;
	}
}

static void mlxsw_sp_fib6_node_flush(struct mlxsw_sp *mlxsw_sp,
				     struct mlxsw_sp_fib_node *fib_node)
{
	struct mlxsw_sp_fib6_entry *fib6_entry, *tmp;

	list_for_each_entry_safe(fib6_entry, tmp, &fib_node->entry_list,
				 common.list) {
		bool do_break = &tmp->common.list == &fib_node->entry_list;

		mlxsw_sp_fib6_node_entry_unlink(mlxsw_sp, fib6_entry);
		mlxsw_sp_fib6_entry_destroy(mlxsw_sp, fib6_entry);
		mlxsw_sp_fib_node_put(mlxsw_sp, fib_node);
		if (do_break)
			break;
	}
}

static void mlxsw_sp_fib_node_flush(struct mlxsw_sp *mlxsw_sp,
				    struct mlxsw_sp_fib_node *fib_node)
{
	switch (fib_node->fib->proto) {
	case MLXSW_SP_L3_PROTO_IPV4:
		mlxsw_sp_fib4_node_flush(mlxsw_sp, fib_node);
		break;
	case MLXSW_SP_L3_PROTO_IPV6:
		mlxsw_sp_fib6_node_flush(mlxsw_sp, fib_node);
		break;
	}
}

static void mlxsw_sp_vr_fib_flush(struct mlxsw_sp *mlxsw_sp,
				  struct mlxsw_sp_vr *vr,
				  enum mlxsw_sp_l3proto proto)
{
	struct mlxsw_sp_fib *fib = mlxsw_sp_vr_fib(vr, proto);
	struct mlxsw_sp_fib_node *fib_node, *tmp;

	list_for_each_entry_safe(fib_node, tmp, &fib->node_list, list) {
		bool do_break = &tmp->list == &fib->node_list;

		mlxsw_sp_fib_node_flush(mlxsw_sp, fib_node);
		if (do_break)
			break;
	}
}

static void mlxsw_sp_router_fib_flush(struct mlxsw_sp *mlxsw_sp)
{
	int i;

	for (i = 0; i < MLXSW_CORE_RES_GET(mlxsw_sp->core, MAX_VRS); i++) {
		struct mlxsw_sp_vr *vr = &mlxsw_sp->router->vrs[i];

		if (!mlxsw_sp_vr_is_used(vr))
			continue;

		mlxsw_sp_mr_table_flush(vr->mr4_table);
		mlxsw_sp_vr_fib_flush(mlxsw_sp, vr, MLXSW_SP_L3_PROTO_IPV4);

		/* If virtual router was only used for IPv4, then it's no
		 * longer used.
		 */
		if (!mlxsw_sp_vr_is_used(vr))
			continue;
		mlxsw_sp_vr_fib_flush(mlxsw_sp, vr, MLXSW_SP_L3_PROTO_IPV6);
	}
}

static void mlxsw_sp_router_fib_abort(struct mlxsw_sp *mlxsw_sp)
{
	int err;

	if (mlxsw_sp->router->aborted)
		return;
	dev_warn(mlxsw_sp->bus_info->dev, "FIB abort triggered. Note that FIB entries are no longer being offloaded to this device.\n");
	mlxsw_sp_router_fib_flush(mlxsw_sp);
	mlxsw_sp->router->aborted = true;
	err = mlxsw_sp_router_set_abort_trap(mlxsw_sp);
	if (err)
		dev_warn(mlxsw_sp->bus_info->dev, "Failed to set abort trap.\n");
}

struct mlxsw_sp_fib_event_work {
	struct work_struct work;
	union {
		struct fib6_entry_notifier_info fen6_info;
		struct fib_entry_notifier_info fen_info;
		struct fib_rule_notifier_info fr_info;
		struct fib_nh_notifier_info fnh_info;
		struct mfc_entry_notifier_info men_info;
		struct vif_entry_notifier_info ven_info;
	};
	struct mlxsw_sp *mlxsw_sp;
	unsigned long event;
};

static void mlxsw_sp_router_fib4_event_work(struct work_struct *work)
{
	struct mlxsw_sp_fib_event_work *fib_work =
		container_of(work, struct mlxsw_sp_fib_event_work, work);
	struct mlxsw_sp *mlxsw_sp = fib_work->mlxsw_sp;
	bool replace, append;
	int err;

	/* Protect internal structures from changes */
	rtnl_lock();
	switch (fib_work->event) {
	case FIB_EVENT_ENTRY_REPLACE: /* fall through */
	case FIB_EVENT_ENTRY_APPEND: /* fall through */
	case FIB_EVENT_ENTRY_ADD:
		replace = fib_work->event == FIB_EVENT_ENTRY_REPLACE;
		append = fib_work->event == FIB_EVENT_ENTRY_APPEND;
		err = mlxsw_sp_router_fib4_add(mlxsw_sp, &fib_work->fen_info,
					       replace, append);
		if (err)
			mlxsw_sp_router_fib_abort(mlxsw_sp);
		fib_info_put(fib_work->fen_info.fi);
		break;
	case FIB_EVENT_ENTRY_DEL:
		mlxsw_sp_router_fib4_del(mlxsw_sp, &fib_work->fen_info);
		fib_info_put(fib_work->fen_info.fi);
		break;
	case FIB_EVENT_RULE_ADD:
		/* if we get here, a rule was added that we do not support.
		 * just do the fib_abort
		 */
		mlxsw_sp_router_fib_abort(mlxsw_sp);
		break;
	case FIB_EVENT_NH_ADD: /* fall through */
	case FIB_EVENT_NH_DEL:
		mlxsw_sp_nexthop4_event(mlxsw_sp, fib_work->event,
					fib_work->fnh_info.fib_nh);
		fib_info_put(fib_work->fnh_info.fib_nh->nh_parent);
		break;
	}
	rtnl_unlock();
	kfree(fib_work);
}

static void mlxsw_sp_router_fib6_event_work(struct work_struct *work)
{
	struct mlxsw_sp_fib_event_work *fib_work =
		container_of(work, struct mlxsw_sp_fib_event_work, work);
	struct mlxsw_sp *mlxsw_sp = fib_work->mlxsw_sp;
	bool replace;
	int err;

	rtnl_lock();
	switch (fib_work->event) {
	case FIB_EVENT_ENTRY_REPLACE: /* fall through */
	case FIB_EVENT_ENTRY_ADD:
		replace = fib_work->event == FIB_EVENT_ENTRY_REPLACE;
		err = mlxsw_sp_router_fib6_add(mlxsw_sp,
					       fib_work->fen6_info.rt, replace);
		if (err)
			mlxsw_sp_router_fib_abort(mlxsw_sp);
		mlxsw_sp_rt6_release(fib_work->fen6_info.rt);
		break;
	case FIB_EVENT_ENTRY_DEL:
		mlxsw_sp_router_fib6_del(mlxsw_sp, fib_work->fen6_info.rt);
		mlxsw_sp_rt6_release(fib_work->fen6_info.rt);
		break;
	case FIB_EVENT_RULE_ADD:
		/* if we get here, a rule was added that we do not support.
		 * just do the fib_abort
		 */
		mlxsw_sp_router_fib_abort(mlxsw_sp);
		break;
	}
	rtnl_unlock();
	kfree(fib_work);
}

static void mlxsw_sp_router_fibmr_event_work(struct work_struct *work)
{
	struct mlxsw_sp_fib_event_work *fib_work =
		container_of(work, struct mlxsw_sp_fib_event_work, work);
	struct mlxsw_sp *mlxsw_sp = fib_work->mlxsw_sp;
	bool replace;
	int err;

	rtnl_lock();
	switch (fib_work->event) {
	case FIB_EVENT_ENTRY_REPLACE: /* fall through */
	case FIB_EVENT_ENTRY_ADD:
		replace = fib_work->event == FIB_EVENT_ENTRY_REPLACE;

		err = mlxsw_sp_router_fibmr_add(mlxsw_sp, &fib_work->men_info,
						replace);
		if (err)
			mlxsw_sp_router_fib_abort(mlxsw_sp);
		ipmr_cache_put(fib_work->men_info.mfc);
		break;
	case FIB_EVENT_ENTRY_DEL:
		mlxsw_sp_router_fibmr_del(mlxsw_sp, &fib_work->men_info);
		ipmr_cache_put(fib_work->men_info.mfc);
		break;
	case FIB_EVENT_VIF_ADD:
		err = mlxsw_sp_router_fibmr_vif_add(mlxsw_sp,
						    &fib_work->ven_info);
		if (err)
			mlxsw_sp_router_fib_abort(mlxsw_sp);
		dev_put(fib_work->ven_info.dev);
		break;
	case FIB_EVENT_VIF_DEL:
		mlxsw_sp_router_fibmr_vif_del(mlxsw_sp,
					      &fib_work->ven_info);
		dev_put(fib_work->ven_info.dev);
		break;
	case FIB_EVENT_RULE_ADD:
		/* if we get here, a rule was added that we do not support.
		 * just do the fib_abort
		 */
		mlxsw_sp_router_fib_abort(mlxsw_sp);
		break;
	}
	rtnl_unlock();
	kfree(fib_work);
}

static void mlxsw_sp_router_fib4_event(struct mlxsw_sp_fib_event_work *fib_work,
				       struct fib_notifier_info *info)
{
	struct fib_entry_notifier_info *fen_info;
	struct fib_nh_notifier_info *fnh_info;

	switch (fib_work->event) {
	case FIB_EVENT_ENTRY_REPLACE: /* fall through */
	case FIB_EVENT_ENTRY_APPEND: /* fall through */
	case FIB_EVENT_ENTRY_ADD: /* fall through */
	case FIB_EVENT_ENTRY_DEL:
		fen_info = container_of(info, struct fib_entry_notifier_info,
					info);
		fib_work->fen_info = *fen_info;
		/* Take reference on fib_info to prevent it from being
		 * freed while work is queued. Release it afterwards.
		 */
		fib_info_hold(fib_work->fen_info.fi);
		break;
	case FIB_EVENT_NH_ADD: /* fall through */
	case FIB_EVENT_NH_DEL:
		fnh_info = container_of(info, struct fib_nh_notifier_info,
					info);
		fib_work->fnh_info = *fnh_info;
		fib_info_hold(fib_work->fnh_info.fib_nh->nh_parent);
		break;
	}
}

static void mlxsw_sp_router_fib6_event(struct mlxsw_sp_fib_event_work *fib_work,
				       struct fib_notifier_info *info)
{
	struct fib6_entry_notifier_info *fen6_info;

	switch (fib_work->event) {
	case FIB_EVENT_ENTRY_REPLACE: /* fall through */
	case FIB_EVENT_ENTRY_ADD: /* fall through */
	case FIB_EVENT_ENTRY_DEL:
		fen6_info = container_of(info, struct fib6_entry_notifier_info,
					 info);
		fib_work->fen6_info = *fen6_info;
		rt6_hold(fib_work->fen6_info.rt);
		break;
	}
}

static void
mlxsw_sp_router_fibmr_event(struct mlxsw_sp_fib_event_work *fib_work,
			    struct fib_notifier_info *info)
{
	switch (fib_work->event) {
	case FIB_EVENT_ENTRY_REPLACE: /* fall through */
	case FIB_EVENT_ENTRY_ADD: /* fall through */
	case FIB_EVENT_ENTRY_DEL:
		memcpy(&fib_work->men_info, info, sizeof(fib_work->men_info));
		ipmr_cache_hold(fib_work->men_info.mfc);
		break;
	case FIB_EVENT_VIF_ADD: /* fall through */
	case FIB_EVENT_VIF_DEL:
		memcpy(&fib_work->ven_info, info, sizeof(fib_work->ven_info));
		dev_hold(fib_work->ven_info.dev);
		break;
	}
}

static int mlxsw_sp_router_fib_rule_event(unsigned long event,
					  struct fib_notifier_info *info,
					  struct mlxsw_sp *mlxsw_sp)
{
	struct netlink_ext_ack *extack = info->extack;
	struct fib_rule_notifier_info *fr_info;
	struct fib_rule *rule;
	int err = 0;

	/* nothing to do at the moment */
	if (event == FIB_EVENT_RULE_DEL)
		return 0;

	if (mlxsw_sp->router->aborted)
		return 0;

	fr_info = container_of(info, struct fib_rule_notifier_info, info);
	rule = fr_info->rule;

	switch (info->family) {
	case AF_INET:
		if (!fib4_rule_default(rule) && !rule->l3mdev)
			err = -1;
		break;
	case AF_INET6:
		if (!fib6_rule_default(rule) && !rule->l3mdev)
			err = -1;
		break;
	case RTNL_FAMILY_IPMR:
		if (!ipmr_rule_default(rule) && !rule->l3mdev)
			err = -1;
		break;
	}

	if (err < 0)
		NL_SET_ERR_MSG(extack, "spectrum: FIB rules not supported. Aborting offload");

	return err;
}

/* Called with rcu_read_lock() */
static int mlxsw_sp_router_fib_event(struct notifier_block *nb,
				     unsigned long event, void *ptr)
{
	struct mlxsw_sp_fib_event_work *fib_work;
	struct fib_notifier_info *info = ptr;
	struct mlxsw_sp_router *router;
	int err;

	if (!net_eq(info->net, &init_net) ||
	    (info->family != AF_INET && info->family != AF_INET6 &&
	     info->family != RTNL_FAMILY_IPMR))
		return NOTIFY_DONE;

	router = container_of(nb, struct mlxsw_sp_router, fib_nb);

	switch (event) {
	case FIB_EVENT_RULE_ADD: /* fall through */
	case FIB_EVENT_RULE_DEL:
		err = mlxsw_sp_router_fib_rule_event(event, info,
						     router->mlxsw_sp);
		if (!err)
			return NOTIFY_DONE;
	}

	fib_work = kzalloc(sizeof(*fib_work), GFP_ATOMIC);
	if (WARN_ON(!fib_work))
		return NOTIFY_BAD;

	fib_work->mlxsw_sp = router->mlxsw_sp;
	fib_work->event = event;

	switch (info->family) {
	case AF_INET:
		INIT_WORK(&fib_work->work, mlxsw_sp_router_fib4_event_work);
		mlxsw_sp_router_fib4_event(fib_work, info);
		break;
	case AF_INET6:
		INIT_WORK(&fib_work->work, mlxsw_sp_router_fib6_event_work);
		mlxsw_sp_router_fib6_event(fib_work, info);
		break;
	case RTNL_FAMILY_IPMR:
		INIT_WORK(&fib_work->work, mlxsw_sp_router_fibmr_event_work);
		mlxsw_sp_router_fibmr_event(fib_work, info);
		break;
	}

	mlxsw_core_schedule_work(&fib_work->work);

	return NOTIFY_DONE;
}

static struct mlxsw_sp_rif *
mlxsw_sp_rif_find_by_dev(const struct mlxsw_sp *mlxsw_sp,
			 const struct net_device *dev)
{
	int i;

	for (i = 0; i < MLXSW_CORE_RES_GET(mlxsw_sp->core, MAX_RIFS); i++)
		if (mlxsw_sp->router->rifs[i] &&
		    mlxsw_sp->router->rifs[i]->dev == dev)
			return mlxsw_sp->router->rifs[i];

	return NULL;
}

static int mlxsw_sp_router_rif_disable(struct mlxsw_sp *mlxsw_sp, u16 rif)
{
	char ritr_pl[MLXSW_REG_RITR_LEN];
	int err;

	mlxsw_reg_ritr_rif_pack(ritr_pl, rif);
	err = mlxsw_reg_query(mlxsw_sp->core, MLXSW_REG(ritr), ritr_pl);
	if (WARN_ON_ONCE(err))
		return err;

	mlxsw_reg_ritr_enable_set(ritr_pl, false);
	return mlxsw_reg_write(mlxsw_sp->core, MLXSW_REG(ritr), ritr_pl);
}

static void mlxsw_sp_router_rif_gone_sync(struct mlxsw_sp *mlxsw_sp,
					  struct mlxsw_sp_rif *rif)
{
	mlxsw_sp_router_rif_disable(mlxsw_sp, rif->rif_index);
	mlxsw_sp_nexthop_rif_gone_sync(mlxsw_sp, rif);
	mlxsw_sp_neigh_rif_gone_sync(mlxsw_sp, rif);
}

static bool
mlxsw_sp_rif_should_config(struct mlxsw_sp_rif *rif, struct net_device *dev,
			   unsigned long event)
{
	struct inet6_dev *inet6_dev;
	bool addr_list_empty = true;
	struct in_device *idev;

	switch (event) {
	case NETDEV_UP:
		return rif == NULL;
	case NETDEV_DOWN:
		idev = __in_dev_get_rtnl(dev);
		if (idev && idev->ifa_list)
			addr_list_empty = false;

		inet6_dev = __in6_dev_get(dev);
		if (addr_list_empty && inet6_dev &&
		    !list_empty(&inet6_dev->addr_list))
			addr_list_empty = false;

		if (rif && addr_list_empty &&
		    !netif_is_l3_slave(rif->dev))
			return true;
		/* It is possible we already removed the RIF ourselves
		 * if it was assigned to a netdev that is now a bridge
		 * or LAG slave.
		 */
		return false;
	}

	return false;
}

static enum mlxsw_sp_rif_type
mlxsw_sp_dev_rif_type(const struct mlxsw_sp *mlxsw_sp,
		      const struct net_device *dev)
{
	enum mlxsw_sp_fid_type type;

	if (mlxsw_sp_netdev_ipip_type(mlxsw_sp, dev, NULL))
		return MLXSW_SP_RIF_TYPE_IPIP_LB;

	/* Otherwise RIF type is derived from the type of the underlying FID. */
	if (is_vlan_dev(dev) && netif_is_bridge_master(vlan_dev_real_dev(dev)))
		type = MLXSW_SP_FID_TYPE_8021Q;
	else if (netif_is_bridge_master(dev) && br_vlan_enabled(dev))
		type = MLXSW_SP_FID_TYPE_8021Q;
	else if (netif_is_bridge_master(dev))
		type = MLXSW_SP_FID_TYPE_8021D;
	else
		type = MLXSW_SP_FID_TYPE_RFID;

	return mlxsw_sp_fid_type_rif_type(mlxsw_sp, type);
}

static int mlxsw_sp_rif_index_alloc(struct mlxsw_sp *mlxsw_sp, u16 *p_rif_index)
{
	int i;

	for (i = 0; i < MLXSW_CORE_RES_GET(mlxsw_sp->core, MAX_RIFS); i++) {
		if (!mlxsw_sp->router->rifs[i]) {
			*p_rif_index = i;
			return 0;
		}
	}

	return -ENOBUFS;
}

static struct mlxsw_sp_rif *mlxsw_sp_rif_alloc(size_t rif_size, u16 rif_index,
					       u16 vr_id,
					       struct net_device *l3_dev)
{
	struct mlxsw_sp_rif *rif;

	rif = kzalloc(rif_size, GFP_KERNEL);
	if (!rif)
		return NULL;

	INIT_LIST_HEAD(&rif->nexthop_list);
	INIT_LIST_HEAD(&rif->neigh_list);
	ether_addr_copy(rif->addr, l3_dev->dev_addr);
	rif->mtu = l3_dev->mtu;
	rif->vr_id = vr_id;
	rif->dev = l3_dev;
	rif->rif_index = rif_index;

	return rif;
}

struct mlxsw_sp_rif *mlxsw_sp_rif_by_index(const struct mlxsw_sp *mlxsw_sp,
					   u16 rif_index)
{
	return mlxsw_sp->router->rifs[rif_index];
}

u16 mlxsw_sp_rif_index(const struct mlxsw_sp_rif *rif)
{
	return rif->rif_index;
}

u16 mlxsw_sp_ipip_lb_rif_index(const struct mlxsw_sp_rif_ipip_lb *lb_rif)
{
	return lb_rif->common.rif_index;
}

u16 mlxsw_sp_ipip_lb_ul_vr_id(const struct mlxsw_sp_rif_ipip_lb *lb_rif)
{
	return lb_rif->ul_vr_id;
}

int mlxsw_sp_rif_dev_ifindex(const struct mlxsw_sp_rif *rif)
{
	return rif->dev->ifindex;
}

const struct net_device *mlxsw_sp_rif_dev(const struct mlxsw_sp_rif *rif)
{
	return rif->dev;
}

static struct mlxsw_sp_rif *
mlxsw_sp_rif_create(struct mlxsw_sp *mlxsw_sp,
		    const struct mlxsw_sp_rif_params *params,
		    struct netlink_ext_ack *extack)
{
	u32 tb_id = l3mdev_fib_table(params->dev);
	const struct mlxsw_sp_rif_ops *ops;
	struct mlxsw_sp_fid *fid = NULL;
	enum mlxsw_sp_rif_type type;
	struct mlxsw_sp_rif *rif;
	struct mlxsw_sp_vr *vr;
	u16 rif_index;
	int err;

	type = mlxsw_sp_dev_rif_type(mlxsw_sp, params->dev);
	ops = mlxsw_sp->router->rif_ops_arr[type];

	vr = mlxsw_sp_vr_get(mlxsw_sp, tb_id ? : RT_TABLE_MAIN, extack);
	if (IS_ERR(vr))
		return ERR_CAST(vr);
	vr->rif_count++;

	err = mlxsw_sp_rif_index_alloc(mlxsw_sp, &rif_index);
	if (err) {
		NL_SET_ERR_MSG(extack, "spectrum: Exceeded number of supported router interfaces");
		goto err_rif_index_alloc;
	}

	rif = mlxsw_sp_rif_alloc(ops->rif_size, rif_index, vr->id, params->dev);
	if (!rif) {
		err = -ENOMEM;
		goto err_rif_alloc;
	}
	rif->mlxsw_sp = mlxsw_sp;
	rif->ops = ops;

	if (ops->fid_get) {
		fid = ops->fid_get(rif);
		if (IS_ERR(fid)) {
			err = PTR_ERR(fid);
			goto err_fid_get;
		}
		rif->fid = fid;
	}

	if (ops->setup)
		ops->setup(rif, params);

	err = ops->configure(rif);
	if (err)
		goto err_configure;

	err = mlxsw_sp_mr_rif_add(vr->mr4_table, rif);
	if (err)
		goto err_mr_rif_add;

	mlxsw_sp_rif_counters_alloc(rif);
	mlxsw_sp->router->rifs[rif_index] = rif;

	return rif;

err_mr_rif_add:
	ops->deconfigure(rif);
err_configure:
	if (fid)
		mlxsw_sp_fid_put(fid);
err_fid_get:
	kfree(rif);
err_rif_alloc:
err_rif_index_alloc:
	vr->rif_count--;
	mlxsw_sp_vr_put(mlxsw_sp, vr);
	return ERR_PTR(err);
}

void mlxsw_sp_rif_destroy(struct mlxsw_sp_rif *rif)
{
	const struct mlxsw_sp_rif_ops *ops = rif->ops;
	struct mlxsw_sp *mlxsw_sp = rif->mlxsw_sp;
	struct mlxsw_sp_fid *fid = rif->fid;
	struct mlxsw_sp_vr *vr;

	mlxsw_sp_router_rif_gone_sync(mlxsw_sp, rif);
	vr = &mlxsw_sp->router->vrs[rif->vr_id];

	mlxsw_sp->router->rifs[rif->rif_index] = NULL;
	mlxsw_sp_rif_counters_free(rif);
	mlxsw_sp_mr_rif_del(vr->mr4_table, rif);
	ops->deconfigure(rif);
	if (fid)
		/* Loopback RIFs are not associated with a FID. */
		mlxsw_sp_fid_put(fid);
	kfree(rif);
	vr->rif_count--;
	mlxsw_sp_vr_put(mlxsw_sp, vr);
}

static void
mlxsw_sp_rif_subport_params_init(struct mlxsw_sp_rif_params *params,
				 struct mlxsw_sp_port_vlan *mlxsw_sp_port_vlan)
{
	struct mlxsw_sp_port *mlxsw_sp_port = mlxsw_sp_port_vlan->mlxsw_sp_port;

	params->vid = mlxsw_sp_port_vlan->vid;
	params->lag = mlxsw_sp_port->lagged;
	if (params->lag)
		params->lag_id = mlxsw_sp_port->lag_id;
	else
		params->system_port = mlxsw_sp_port->local_port;
}

static int
mlxsw_sp_port_vlan_router_join(struct mlxsw_sp_port_vlan *mlxsw_sp_port_vlan,
			       struct net_device *l3_dev,
			       struct netlink_ext_ack *extack)
{
	struct mlxsw_sp_port *mlxsw_sp_port = mlxsw_sp_port_vlan->mlxsw_sp_port;
	struct mlxsw_sp *mlxsw_sp = mlxsw_sp_port->mlxsw_sp;
	u16 vid = mlxsw_sp_port_vlan->vid;
	struct mlxsw_sp_rif *rif;
	struct mlxsw_sp_fid *fid;
	int err;

	rif = mlxsw_sp_rif_find_by_dev(mlxsw_sp, l3_dev);
	if (!rif) {
		struct mlxsw_sp_rif_params params = {
			.dev = l3_dev,
		};

		mlxsw_sp_rif_subport_params_init(&params, mlxsw_sp_port_vlan);
		rif = mlxsw_sp_rif_create(mlxsw_sp, &params, extack);
		if (IS_ERR(rif))
			return PTR_ERR(rif);
	}

	/* FID was already created, just take a reference */
	fid = rif->ops->fid_get(rif);
	err = mlxsw_sp_fid_port_vid_map(fid, mlxsw_sp_port, vid);
	if (err)
		goto err_fid_port_vid_map;

	err = mlxsw_sp_port_vid_learning_set(mlxsw_sp_port, vid, false);
	if (err)
		goto err_port_vid_learning_set;

	err = mlxsw_sp_port_vid_stp_set(mlxsw_sp_port, vid,
					BR_STATE_FORWARDING);
	if (err)
		goto err_port_vid_stp_set;

	mlxsw_sp_port_vlan->fid = fid;

	return 0;

err_port_vid_stp_set:
	mlxsw_sp_port_vid_learning_set(mlxsw_sp_port, vid, true);
err_port_vid_learning_set:
	mlxsw_sp_fid_port_vid_unmap(fid, mlxsw_sp_port, vid);
err_fid_port_vid_map:
	mlxsw_sp_fid_put(fid);
	return err;
}

void
mlxsw_sp_port_vlan_router_leave(struct mlxsw_sp_port_vlan *mlxsw_sp_port_vlan)
{
	struct mlxsw_sp_port *mlxsw_sp_port = mlxsw_sp_port_vlan->mlxsw_sp_port;
	struct mlxsw_sp_fid *fid = mlxsw_sp_port_vlan->fid;
	u16 vid = mlxsw_sp_port_vlan->vid;

	if (WARN_ON(mlxsw_sp_fid_type(fid) != MLXSW_SP_FID_TYPE_RFID))
		return;

	mlxsw_sp_port_vlan->fid = NULL;
	mlxsw_sp_port_vid_stp_set(mlxsw_sp_port, vid, BR_STATE_BLOCKING);
	mlxsw_sp_port_vid_learning_set(mlxsw_sp_port, vid, true);
	mlxsw_sp_fid_port_vid_unmap(fid, mlxsw_sp_port, vid);
	/* If router port holds the last reference on the rFID, then the
	 * associated Sub-port RIF will be destroyed.
	 */
	mlxsw_sp_fid_put(fid);
}

static int mlxsw_sp_inetaddr_port_vlan_event(struct net_device *l3_dev,
					     struct net_device *port_dev,
					     unsigned long event, u16 vid,
					     struct netlink_ext_ack *extack)
{
	struct mlxsw_sp_port *mlxsw_sp_port = netdev_priv(port_dev);
	struct mlxsw_sp_port_vlan *mlxsw_sp_port_vlan;

	mlxsw_sp_port_vlan = mlxsw_sp_port_vlan_find_by_vid(mlxsw_sp_port, vid);
	if (WARN_ON(!mlxsw_sp_port_vlan))
		return -EINVAL;

	switch (event) {
	case NETDEV_UP:
		return mlxsw_sp_port_vlan_router_join(mlxsw_sp_port_vlan,
						      l3_dev, extack);
	case NETDEV_DOWN:
		mlxsw_sp_port_vlan_router_leave(mlxsw_sp_port_vlan);
		break;
	}

	return 0;
}

static int mlxsw_sp_inetaddr_port_event(struct net_device *port_dev,
					unsigned long event,
					struct netlink_ext_ack *extack)
{
	if (netif_is_bridge_port(port_dev) ||
	    netif_is_lag_port(port_dev) ||
	    netif_is_ovs_port(port_dev))
		return 0;

	return mlxsw_sp_inetaddr_port_vlan_event(port_dev, port_dev, event, 1,
						 extack);
}

static int __mlxsw_sp_inetaddr_lag_event(struct net_device *l3_dev,
					 struct net_device *lag_dev,
					 unsigned long event, u16 vid,
					 struct netlink_ext_ack *extack)
{
	struct net_device *port_dev;
	struct list_head *iter;
	int err;

	netdev_for_each_lower_dev(lag_dev, port_dev, iter) {
		if (mlxsw_sp_port_dev_check(port_dev)) {
			err = mlxsw_sp_inetaddr_port_vlan_event(l3_dev,
								port_dev,
								event, vid,
								extack);
			if (err)
				return err;
		}
	}

	return 0;
}

static int mlxsw_sp_inetaddr_lag_event(struct net_device *lag_dev,
				       unsigned long event,
				       struct netlink_ext_ack *extack)
{
	if (netif_is_bridge_port(lag_dev))
		return 0;

	return __mlxsw_sp_inetaddr_lag_event(lag_dev, lag_dev, event, 1,
					     extack);
}

static int mlxsw_sp_inetaddr_bridge_event(struct net_device *l3_dev,
					  unsigned long event,
					  struct netlink_ext_ack *extack)
{
	struct mlxsw_sp *mlxsw_sp = mlxsw_sp_lower_get(l3_dev);
	struct mlxsw_sp_rif_params params = {
		.dev = l3_dev,
	};
	struct mlxsw_sp_rif *rif;

	switch (event) {
	case NETDEV_UP:
		rif = mlxsw_sp_rif_create(mlxsw_sp, &params, extack);
		if (IS_ERR(rif))
			return PTR_ERR(rif);
		break;
	case NETDEV_DOWN:
		rif = mlxsw_sp_rif_find_by_dev(mlxsw_sp, l3_dev);
		mlxsw_sp_rif_destroy(rif);
		break;
	}

	return 0;
}

static int mlxsw_sp_inetaddr_vlan_event(struct net_device *vlan_dev,
					unsigned long event,
					struct netlink_ext_ack *extack)
{
	struct net_device *real_dev = vlan_dev_real_dev(vlan_dev);
	u16 vid = vlan_dev_vlan_id(vlan_dev);

	if (netif_is_bridge_port(vlan_dev))
		return 0;

	if (mlxsw_sp_port_dev_check(real_dev))
		return mlxsw_sp_inetaddr_port_vlan_event(vlan_dev, real_dev,
							 event, vid, extack);
	else if (netif_is_lag_master(real_dev))
		return __mlxsw_sp_inetaddr_lag_event(vlan_dev, real_dev, event,
						     vid, extack);
	else if (netif_is_bridge_master(real_dev) && br_vlan_enabled(real_dev))
		return mlxsw_sp_inetaddr_bridge_event(vlan_dev, event, extack);

	return 0;
}

static int __mlxsw_sp_inetaddr_event(struct net_device *dev,
				     unsigned long event,
				     struct netlink_ext_ack *extack)
{
	if (mlxsw_sp_port_dev_check(dev))
		return mlxsw_sp_inetaddr_port_event(dev, event, extack);
	else if (netif_is_lag_master(dev))
		return mlxsw_sp_inetaddr_lag_event(dev, event, extack);
	else if (netif_is_bridge_master(dev))
		return mlxsw_sp_inetaddr_bridge_event(dev, event, extack);
	else if (is_vlan_dev(dev))
		return mlxsw_sp_inetaddr_vlan_event(dev, event, extack);
	else
		return 0;
}

int mlxsw_sp_inetaddr_event(struct notifier_block *unused,
			    unsigned long event, void *ptr)
{
	struct in_ifaddr *ifa = (struct in_ifaddr *) ptr;
	struct net_device *dev = ifa->ifa_dev->dev;
	struct mlxsw_sp *mlxsw_sp;
	struct mlxsw_sp_rif *rif;
	int err = 0;

	/* NETDEV_UP event is handled by mlxsw_sp_inetaddr_valid_event */
	if (event == NETDEV_UP)
		goto out;

	mlxsw_sp = mlxsw_sp_lower_get(dev);
	if (!mlxsw_sp)
		goto out;

	rif = mlxsw_sp_rif_find_by_dev(mlxsw_sp, dev);
	if (!mlxsw_sp_rif_should_config(rif, dev, event))
		goto out;

	err = __mlxsw_sp_inetaddr_event(dev, event, NULL);
out:
	return notifier_from_errno(err);
}

int mlxsw_sp_inetaddr_valid_event(struct notifier_block *unused,
				  unsigned long event, void *ptr)
{
	struct in_validator_info *ivi = (struct in_validator_info *) ptr;
	struct net_device *dev = ivi->ivi_dev->dev;
	struct mlxsw_sp *mlxsw_sp;
	struct mlxsw_sp_rif *rif;
	int err = 0;

	mlxsw_sp = mlxsw_sp_lower_get(dev);
	if (!mlxsw_sp)
		goto out;

	rif = mlxsw_sp_rif_find_by_dev(mlxsw_sp, dev);
	if (!mlxsw_sp_rif_should_config(rif, dev, event))
		goto out;

	err = __mlxsw_sp_inetaddr_event(dev, event, ivi->extack);
out:
	return notifier_from_errno(err);
}

struct mlxsw_sp_inet6addr_event_work {
	struct work_struct work;
	struct net_device *dev;
	unsigned long event;
};

static void mlxsw_sp_inet6addr_event_work(struct work_struct *work)
{
	struct mlxsw_sp_inet6addr_event_work *inet6addr_work =
		container_of(work, struct mlxsw_sp_inet6addr_event_work, work);
	struct net_device *dev = inet6addr_work->dev;
	unsigned long event = inet6addr_work->event;
	struct mlxsw_sp *mlxsw_sp;
	struct mlxsw_sp_rif *rif;

	rtnl_lock();
	mlxsw_sp = mlxsw_sp_lower_get(dev);
	if (!mlxsw_sp)
		goto out;

	rif = mlxsw_sp_rif_find_by_dev(mlxsw_sp, dev);
	if (!mlxsw_sp_rif_should_config(rif, dev, event))
		goto out;

	__mlxsw_sp_inetaddr_event(dev, event, NULL);
out:
	rtnl_unlock();
	dev_put(dev);
	kfree(inet6addr_work);
}

/* Called with rcu_read_lock() */
int mlxsw_sp_inet6addr_event(struct notifier_block *unused,
			     unsigned long event, void *ptr)
{
	struct inet6_ifaddr *if6 = (struct inet6_ifaddr *) ptr;
	struct mlxsw_sp_inet6addr_event_work *inet6addr_work;
	struct net_device *dev = if6->idev->dev;

	/* NETDEV_UP event is handled by mlxsw_sp_inet6addr_valid_event */
	if (event == NETDEV_UP)
		return NOTIFY_DONE;

	if (!mlxsw_sp_port_dev_lower_find_rcu(dev))
		return NOTIFY_DONE;

	inet6addr_work = kzalloc(sizeof(*inet6addr_work), GFP_ATOMIC);
	if (!inet6addr_work)
		return NOTIFY_BAD;

	INIT_WORK(&inet6addr_work->work, mlxsw_sp_inet6addr_event_work);
	inet6addr_work->dev = dev;
	inet6addr_work->event = event;
	dev_hold(dev);
	mlxsw_core_schedule_work(&inet6addr_work->work);

	return NOTIFY_DONE;
}

int mlxsw_sp_inet6addr_valid_event(struct notifier_block *unused,
				   unsigned long event, void *ptr)
{
	struct in6_validator_info *i6vi = (struct in6_validator_info *) ptr;
	struct net_device *dev = i6vi->i6vi_dev->dev;
	struct mlxsw_sp *mlxsw_sp;
	struct mlxsw_sp_rif *rif;
	int err = 0;

	mlxsw_sp = mlxsw_sp_lower_get(dev);
	if (!mlxsw_sp)
		goto out;

	rif = mlxsw_sp_rif_find_by_dev(mlxsw_sp, dev);
	if (!mlxsw_sp_rif_should_config(rif, dev, event))
		goto out;

	err = __mlxsw_sp_inetaddr_event(dev, event, i6vi->extack);
out:
	return notifier_from_errno(err);
}

static int mlxsw_sp_rif_edit(struct mlxsw_sp *mlxsw_sp, u16 rif_index,
			     const char *mac, int mtu)
{
	char ritr_pl[MLXSW_REG_RITR_LEN];
	int err;

	mlxsw_reg_ritr_rif_pack(ritr_pl, rif_index);
	err = mlxsw_reg_query(mlxsw_sp->core, MLXSW_REG(ritr), ritr_pl);
	if (err)
		return err;

	mlxsw_reg_ritr_mtu_set(ritr_pl, mtu);
	mlxsw_reg_ritr_if_mac_memcpy_to(ritr_pl, mac);
	mlxsw_reg_ritr_op_set(ritr_pl, MLXSW_REG_RITR_RIF_CREATE);
	return mlxsw_reg_write(mlxsw_sp->core, MLXSW_REG(ritr), ritr_pl);
}

int mlxsw_sp_netdevice_router_port_event(struct net_device *dev)
{
	struct mlxsw_sp *mlxsw_sp;
	struct mlxsw_sp_rif *rif;
	u16 fid_index;
	int err;

	mlxsw_sp = mlxsw_sp_lower_get(dev);
	if (!mlxsw_sp)
		return 0;

	rif = mlxsw_sp_rif_find_by_dev(mlxsw_sp, dev);
	if (!rif)
		return 0;
	fid_index = mlxsw_sp_fid_index(rif->fid);

	err = mlxsw_sp_rif_fdb_op(mlxsw_sp, rif->addr, fid_index, false);
	if (err)
		return err;

	err = mlxsw_sp_rif_edit(mlxsw_sp, rif->rif_index, dev->dev_addr,
				dev->mtu);
	if (err)
		goto err_rif_edit;

	err = mlxsw_sp_rif_fdb_op(mlxsw_sp, dev->dev_addr, fid_index, true);
	if (err)
		goto err_rif_fdb_op;

	if (rif->mtu != dev->mtu) {
		struct mlxsw_sp_vr *vr;

		/* The RIF is relevant only to its mr_table instance, as unlike
		 * unicast routing, in multicast routing a RIF cannot be shared
		 * between several multicast routing tables.
		 */
		vr = &mlxsw_sp->router->vrs[rif->vr_id];
		mlxsw_sp_mr_rif_mtu_update(vr->mr4_table, rif, dev->mtu);
	}

	ether_addr_copy(rif->addr, dev->dev_addr);
	rif->mtu = dev->mtu;

	netdev_dbg(dev, "Updated RIF=%d\n", rif->rif_index);

	return 0;

err_rif_fdb_op:
	mlxsw_sp_rif_edit(mlxsw_sp, rif->rif_index, rif->addr, rif->mtu);
err_rif_edit:
	mlxsw_sp_rif_fdb_op(mlxsw_sp, rif->addr, fid_index, true);
	return err;
}

static int mlxsw_sp_port_vrf_join(struct mlxsw_sp *mlxsw_sp,
				  struct net_device *l3_dev,
				  struct netlink_ext_ack *extack)
{
	struct mlxsw_sp_rif *rif;

	/* If netdev is already associated with a RIF, then we need to
	 * destroy it and create a new one with the new virtual router ID.
	 */
	rif = mlxsw_sp_rif_find_by_dev(mlxsw_sp, l3_dev);
	if (rif)
		__mlxsw_sp_inetaddr_event(l3_dev, NETDEV_DOWN, extack);

	return __mlxsw_sp_inetaddr_event(l3_dev, NETDEV_UP, extack);
}

static void mlxsw_sp_port_vrf_leave(struct mlxsw_sp *mlxsw_sp,
				    struct net_device *l3_dev)
{
	struct mlxsw_sp_rif *rif;

	rif = mlxsw_sp_rif_find_by_dev(mlxsw_sp, l3_dev);
	if (!rif)
		return;
	__mlxsw_sp_inetaddr_event(l3_dev, NETDEV_DOWN, NULL);
}

int mlxsw_sp_netdevice_vrf_event(struct net_device *l3_dev, unsigned long event,
				 struct netdev_notifier_changeupper_info *info)
{
	struct mlxsw_sp *mlxsw_sp = mlxsw_sp_lower_get(l3_dev);
	int err = 0;

	if (!mlxsw_sp)
		return 0;

	switch (event) {
	case NETDEV_PRECHANGEUPPER:
		return 0;
	case NETDEV_CHANGEUPPER:
		if (info->linking) {
			struct netlink_ext_ack *extack;

			extack = netdev_notifier_info_to_extack(&info->info);
			err = mlxsw_sp_port_vrf_join(mlxsw_sp, l3_dev, extack);
		} else {
			mlxsw_sp_port_vrf_leave(mlxsw_sp, l3_dev);
		}
		break;
	}

	return err;
}

static struct mlxsw_sp_rif_subport *
mlxsw_sp_rif_subport_rif(const struct mlxsw_sp_rif *rif)
{
	return container_of(rif, struct mlxsw_sp_rif_subport, common);
}

static void mlxsw_sp_rif_subport_setup(struct mlxsw_sp_rif *rif,
				       const struct mlxsw_sp_rif_params *params)
{
	struct mlxsw_sp_rif_subport *rif_subport;

	rif_subport = mlxsw_sp_rif_subport_rif(rif);
	rif_subport->vid = params->vid;
	rif_subport->lag = params->lag;
	if (params->lag)
		rif_subport->lag_id = params->lag_id;
	else
		rif_subport->system_port = params->system_port;
}

static int mlxsw_sp_rif_subport_op(struct mlxsw_sp_rif *rif, bool enable)
{
	struct mlxsw_sp *mlxsw_sp = rif->mlxsw_sp;
	struct mlxsw_sp_rif_subport *rif_subport;
	char ritr_pl[MLXSW_REG_RITR_LEN];

	rif_subport = mlxsw_sp_rif_subport_rif(rif);
	mlxsw_reg_ritr_pack(ritr_pl, enable, MLXSW_REG_RITR_SP_IF,
			    rif->rif_index, rif->vr_id, rif->dev->mtu);
	mlxsw_reg_ritr_mac_pack(ritr_pl, rif->dev->dev_addr);
	mlxsw_reg_ritr_sp_if_pack(ritr_pl, rif_subport->lag,
				  rif_subport->lag ? rif_subport->lag_id :
						     rif_subport->system_port,
				  rif_subport->vid);

	return mlxsw_reg_write(mlxsw_sp->core, MLXSW_REG(ritr), ritr_pl);
}

static int mlxsw_sp_rif_subport_configure(struct mlxsw_sp_rif *rif)
{
	int err;

	err = mlxsw_sp_rif_subport_op(rif, true);
	if (err)
		return err;

	err = mlxsw_sp_rif_fdb_op(rif->mlxsw_sp, rif->dev->dev_addr,
				  mlxsw_sp_fid_index(rif->fid), true);
	if (err)
		goto err_rif_fdb_op;

	mlxsw_sp_fid_rif_set(rif->fid, rif);
	return 0;

err_rif_fdb_op:
	mlxsw_sp_rif_subport_op(rif, false);
	return err;
}

static void mlxsw_sp_rif_subport_deconfigure(struct mlxsw_sp_rif *rif)
{
	struct mlxsw_sp_fid *fid = rif->fid;

	mlxsw_sp_fid_rif_set(fid, NULL);
	mlxsw_sp_rif_fdb_op(rif->mlxsw_sp, rif->dev->dev_addr,
			    mlxsw_sp_fid_index(fid), false);
	mlxsw_sp_rif_subport_op(rif, false);
}

static struct mlxsw_sp_fid *
mlxsw_sp_rif_subport_fid_get(struct mlxsw_sp_rif *rif)
{
	return mlxsw_sp_fid_rfid_get(rif->mlxsw_sp, rif->rif_index);
}

static const struct mlxsw_sp_rif_ops mlxsw_sp_rif_subport_ops = {
	.type			= MLXSW_SP_RIF_TYPE_SUBPORT,
	.rif_size		= sizeof(struct mlxsw_sp_rif_subport),
	.setup			= mlxsw_sp_rif_subport_setup,
	.configure		= mlxsw_sp_rif_subport_configure,
	.deconfigure		= mlxsw_sp_rif_subport_deconfigure,
	.fid_get		= mlxsw_sp_rif_subport_fid_get,
};

static int mlxsw_sp_rif_vlan_fid_op(struct mlxsw_sp_rif *rif,
				    enum mlxsw_reg_ritr_if_type type,
				    u16 vid_fid, bool enable)
{
	struct mlxsw_sp *mlxsw_sp = rif->mlxsw_sp;
	char ritr_pl[MLXSW_REG_RITR_LEN];

	mlxsw_reg_ritr_pack(ritr_pl, enable, type, rif->rif_index, rif->vr_id,
			    rif->dev->mtu);
	mlxsw_reg_ritr_mac_pack(ritr_pl, rif->dev->dev_addr);
	mlxsw_reg_ritr_fid_set(ritr_pl, type, vid_fid);

	return mlxsw_reg_write(mlxsw_sp->core, MLXSW_REG(ritr), ritr_pl);
}

u8 mlxsw_sp_router_port(const struct mlxsw_sp *mlxsw_sp)
{
	return mlxsw_core_max_ports(mlxsw_sp->core) + 1;
}

static int mlxsw_sp_rif_vlan_configure(struct mlxsw_sp_rif *rif)
{
	struct mlxsw_sp *mlxsw_sp = rif->mlxsw_sp;
	u16 vid = mlxsw_sp_fid_8021q_vid(rif->fid);
	int err;

	err = mlxsw_sp_rif_vlan_fid_op(rif, MLXSW_REG_RITR_VLAN_IF, vid, true);
	if (err)
		return err;

	err = mlxsw_sp_fid_flood_set(rif->fid, MLXSW_SP_FLOOD_TYPE_MC,
				     mlxsw_sp_router_port(mlxsw_sp), true);
	if (err)
		goto err_fid_mc_flood_set;

	err = mlxsw_sp_fid_flood_set(rif->fid, MLXSW_SP_FLOOD_TYPE_BC,
				     mlxsw_sp_router_port(mlxsw_sp), true);
	if (err)
		goto err_fid_bc_flood_set;

	err = mlxsw_sp_rif_fdb_op(rif->mlxsw_sp, rif->dev->dev_addr,
				  mlxsw_sp_fid_index(rif->fid), true);
	if (err)
		goto err_rif_fdb_op;

	mlxsw_sp_fid_rif_set(rif->fid, rif);
	return 0;

err_rif_fdb_op:
	mlxsw_sp_fid_flood_set(rif->fid, MLXSW_SP_FLOOD_TYPE_BC,
			       mlxsw_sp_router_port(mlxsw_sp), false);
err_fid_bc_flood_set:
	mlxsw_sp_fid_flood_set(rif->fid, MLXSW_SP_FLOOD_TYPE_MC,
			       mlxsw_sp_router_port(mlxsw_sp), false);
err_fid_mc_flood_set:
	mlxsw_sp_rif_vlan_fid_op(rif, MLXSW_REG_RITR_VLAN_IF, vid, false);
	return err;
}

static void mlxsw_sp_rif_vlan_deconfigure(struct mlxsw_sp_rif *rif)
{
	u16 vid = mlxsw_sp_fid_8021q_vid(rif->fid);
	struct mlxsw_sp *mlxsw_sp = rif->mlxsw_sp;
	struct mlxsw_sp_fid *fid = rif->fid;

	mlxsw_sp_fid_rif_set(fid, NULL);
	mlxsw_sp_rif_fdb_op(rif->mlxsw_sp, rif->dev->dev_addr,
			    mlxsw_sp_fid_index(fid), false);
	mlxsw_sp_fid_flood_set(rif->fid, MLXSW_SP_FLOOD_TYPE_BC,
			       mlxsw_sp_router_port(mlxsw_sp), false);
	mlxsw_sp_fid_flood_set(rif->fid, MLXSW_SP_FLOOD_TYPE_MC,
			       mlxsw_sp_router_port(mlxsw_sp), false);
	mlxsw_sp_rif_vlan_fid_op(rif, MLXSW_REG_RITR_VLAN_IF, vid, false);
}

static struct mlxsw_sp_fid *
mlxsw_sp_rif_vlan_fid_get(struct mlxsw_sp_rif *rif)
{
	u16 vid = is_vlan_dev(rif->dev) ? vlan_dev_vlan_id(rif->dev) : 1;

	return mlxsw_sp_fid_8021q_get(rif->mlxsw_sp, vid);
}

static const struct mlxsw_sp_rif_ops mlxsw_sp_rif_vlan_ops = {
	.type			= MLXSW_SP_RIF_TYPE_VLAN,
	.rif_size		= sizeof(struct mlxsw_sp_rif),
	.configure		= mlxsw_sp_rif_vlan_configure,
	.deconfigure		= mlxsw_sp_rif_vlan_deconfigure,
	.fid_get		= mlxsw_sp_rif_vlan_fid_get,
};

static int mlxsw_sp_rif_fid_configure(struct mlxsw_sp_rif *rif)
{
	struct mlxsw_sp *mlxsw_sp = rif->mlxsw_sp;
	u16 fid_index = mlxsw_sp_fid_index(rif->fid);
	int err;

	err = mlxsw_sp_rif_vlan_fid_op(rif, MLXSW_REG_RITR_FID_IF, fid_index,
				       true);
	if (err)
		return err;

	err = mlxsw_sp_fid_flood_set(rif->fid, MLXSW_SP_FLOOD_TYPE_MC,
				     mlxsw_sp_router_port(mlxsw_sp), true);
	if (err)
		goto err_fid_mc_flood_set;

	err = mlxsw_sp_fid_flood_set(rif->fid, MLXSW_SP_FLOOD_TYPE_BC,
				     mlxsw_sp_router_port(mlxsw_sp), true);
	if (err)
		goto err_fid_bc_flood_set;

	err = mlxsw_sp_rif_fdb_op(rif->mlxsw_sp, rif->dev->dev_addr,
				  mlxsw_sp_fid_index(rif->fid), true);
	if (err)
		goto err_rif_fdb_op;

	mlxsw_sp_fid_rif_set(rif->fid, rif);
	return 0;

err_rif_fdb_op:
	mlxsw_sp_fid_flood_set(rif->fid, MLXSW_SP_FLOOD_TYPE_BC,
			       mlxsw_sp_router_port(mlxsw_sp), false);
err_fid_bc_flood_set:
	mlxsw_sp_fid_flood_set(rif->fid, MLXSW_SP_FLOOD_TYPE_MC,
			       mlxsw_sp_router_port(mlxsw_sp), false);
err_fid_mc_flood_set:
	mlxsw_sp_rif_vlan_fid_op(rif, MLXSW_REG_RITR_FID_IF, fid_index, false);
	return err;
}

static void mlxsw_sp_rif_fid_deconfigure(struct mlxsw_sp_rif *rif)
{
	u16 fid_index = mlxsw_sp_fid_index(rif->fid);
	struct mlxsw_sp *mlxsw_sp = rif->mlxsw_sp;
	struct mlxsw_sp_fid *fid = rif->fid;

	mlxsw_sp_fid_rif_set(fid, NULL);
	mlxsw_sp_rif_fdb_op(rif->mlxsw_sp, rif->dev->dev_addr,
			    mlxsw_sp_fid_index(fid), false);
	mlxsw_sp_fid_flood_set(rif->fid, MLXSW_SP_FLOOD_TYPE_BC,
			       mlxsw_sp_router_port(mlxsw_sp), false);
	mlxsw_sp_fid_flood_set(rif->fid, MLXSW_SP_FLOOD_TYPE_MC,
			       mlxsw_sp_router_port(mlxsw_sp), false);
	mlxsw_sp_rif_vlan_fid_op(rif, MLXSW_REG_RITR_FID_IF, fid_index, false);
}

static struct mlxsw_sp_fid *
mlxsw_sp_rif_fid_fid_get(struct mlxsw_sp_rif *rif)
{
	return mlxsw_sp_fid_8021d_get(rif->mlxsw_sp, rif->dev->ifindex);
}

static const struct mlxsw_sp_rif_ops mlxsw_sp_rif_fid_ops = {
	.type			= MLXSW_SP_RIF_TYPE_FID,
	.rif_size		= sizeof(struct mlxsw_sp_rif),
	.configure		= mlxsw_sp_rif_fid_configure,
	.deconfigure		= mlxsw_sp_rif_fid_deconfigure,
	.fid_get		= mlxsw_sp_rif_fid_fid_get,
};

static struct mlxsw_sp_rif_ipip_lb *
mlxsw_sp_rif_ipip_lb_rif(struct mlxsw_sp_rif *rif)
{
	return container_of(rif, struct mlxsw_sp_rif_ipip_lb, common);
}

static void
mlxsw_sp_rif_ipip_lb_setup(struct mlxsw_sp_rif *rif,
			   const struct mlxsw_sp_rif_params *params)
{
	struct mlxsw_sp_rif_params_ipip_lb *params_lb;
	struct mlxsw_sp_rif_ipip_lb *rif_lb;

	params_lb = container_of(params, struct mlxsw_sp_rif_params_ipip_lb,
				 common);
	rif_lb = mlxsw_sp_rif_ipip_lb_rif(rif);
	rif_lb->lb_config = params_lb->lb_config;
}

static int
mlxsw_sp_rif_ipip_lb_op(struct mlxsw_sp_rif_ipip_lb *lb_rif,
			struct mlxsw_sp_vr *ul_vr, bool enable)
{
	struct mlxsw_sp_rif_ipip_lb_config lb_cf = lb_rif->lb_config;
	struct mlxsw_sp_rif *rif = &lb_rif->common;
	struct mlxsw_sp *mlxsw_sp = rif->mlxsw_sp;
	char ritr_pl[MLXSW_REG_RITR_LEN];
	u32 saddr4;

	switch (lb_cf.ul_protocol) {
	case MLXSW_SP_L3_PROTO_IPV4:
		saddr4 = be32_to_cpu(lb_cf.saddr.addr4);
		mlxsw_reg_ritr_pack(ritr_pl, enable, MLXSW_REG_RITR_LOOPBACK_IF,
				    rif->rif_index, rif->vr_id, rif->dev->mtu);
		mlxsw_reg_ritr_loopback_ipip4_pack(ritr_pl, lb_cf.lb_ipipt,
			    MLXSW_REG_RITR_LOOPBACK_IPIP_OPTIONS_GRE_KEY_PRESET,
			    ul_vr->id, saddr4, lb_cf.okey);
		break;

	case MLXSW_SP_L3_PROTO_IPV6:
		return -EAFNOSUPPORT;
	}

	return mlxsw_reg_write(mlxsw_sp->core, MLXSW_REG(ritr), ritr_pl);
}

static int
mlxsw_sp_rif_ipip_lb_configure(struct mlxsw_sp_rif *rif)
{
	struct mlxsw_sp_rif_ipip_lb *lb_rif = mlxsw_sp_rif_ipip_lb_rif(rif);
	u32 ul_tb_id = mlxsw_sp_ipip_dev_ul_tb_id(rif->dev);
	struct mlxsw_sp *mlxsw_sp = rif->mlxsw_sp;
	struct mlxsw_sp_vr *ul_vr;
	int err;

	ul_vr = mlxsw_sp_vr_get(mlxsw_sp, ul_tb_id, NULL);
	if (IS_ERR(ul_vr))
		return PTR_ERR(ul_vr);

	err = mlxsw_sp_rif_ipip_lb_op(lb_rif, ul_vr, true);
	if (err)
		goto err_loopback_op;

	lb_rif->ul_vr_id = ul_vr->id;
	++ul_vr->rif_count;
	return 0;

err_loopback_op:
	mlxsw_sp_vr_put(mlxsw_sp, ul_vr);
	return err;
}

static void mlxsw_sp_rif_ipip_lb_deconfigure(struct mlxsw_sp_rif *rif)
{
	struct mlxsw_sp_rif_ipip_lb *lb_rif = mlxsw_sp_rif_ipip_lb_rif(rif);
	struct mlxsw_sp *mlxsw_sp = rif->mlxsw_sp;
	struct mlxsw_sp_vr *ul_vr;

	ul_vr = &mlxsw_sp->router->vrs[lb_rif->ul_vr_id];
	mlxsw_sp_rif_ipip_lb_op(lb_rif, ul_vr, false);

	--ul_vr->rif_count;
	mlxsw_sp_vr_put(mlxsw_sp, ul_vr);
}

static const struct mlxsw_sp_rif_ops mlxsw_sp_rif_ipip_lb_ops = {
	.type			= MLXSW_SP_RIF_TYPE_IPIP_LB,
	.rif_size		= sizeof(struct mlxsw_sp_rif_ipip_lb),
	.setup                  = mlxsw_sp_rif_ipip_lb_setup,
	.configure		= mlxsw_sp_rif_ipip_lb_configure,
	.deconfigure		= mlxsw_sp_rif_ipip_lb_deconfigure,
};

static const struct mlxsw_sp_rif_ops *mlxsw_sp_rif_ops_arr[] = {
	[MLXSW_SP_RIF_TYPE_SUBPORT]	= &mlxsw_sp_rif_subport_ops,
	[MLXSW_SP_RIF_TYPE_VLAN]	= &mlxsw_sp_rif_vlan_ops,
	[MLXSW_SP_RIF_TYPE_FID]		= &mlxsw_sp_rif_fid_ops,
	[MLXSW_SP_RIF_TYPE_IPIP_LB]	= &mlxsw_sp_rif_ipip_lb_ops,
};

static int mlxsw_sp_rifs_init(struct mlxsw_sp *mlxsw_sp)
{
	u64 max_rifs = MLXSW_CORE_RES_GET(mlxsw_sp->core, MAX_RIFS);

	mlxsw_sp->router->rifs = kcalloc(max_rifs,
					 sizeof(struct mlxsw_sp_rif *),
					 GFP_KERNEL);
	if (!mlxsw_sp->router->rifs)
		return -ENOMEM;

	mlxsw_sp->router->rif_ops_arr = mlxsw_sp_rif_ops_arr;

	return 0;
}

static void mlxsw_sp_rifs_fini(struct mlxsw_sp *mlxsw_sp)
{
	int i;

	for (i = 0; i < MLXSW_CORE_RES_GET(mlxsw_sp->core, MAX_RIFS); i++)
		WARN_ON_ONCE(mlxsw_sp->router->rifs[i]);

	kfree(mlxsw_sp->router->rifs);
}

static int
mlxsw_sp_ipip_config_tigcr(struct mlxsw_sp *mlxsw_sp)
{
	char tigcr_pl[MLXSW_REG_TIGCR_LEN];

	mlxsw_reg_tigcr_pack(tigcr_pl, true, 0);
	return mlxsw_reg_write(mlxsw_sp->core, MLXSW_REG(tigcr), tigcr_pl);
}

static int mlxsw_sp_ipips_init(struct mlxsw_sp *mlxsw_sp)
{
	mlxsw_sp->router->ipip_ops_arr = mlxsw_sp_ipip_ops_arr;
	INIT_LIST_HEAD(&mlxsw_sp->router->ipip_list);
	return mlxsw_sp_ipip_config_tigcr(mlxsw_sp);
}

static void mlxsw_sp_ipips_fini(struct mlxsw_sp *mlxsw_sp)
{
	WARN_ON(!list_empty(&mlxsw_sp->router->ipip_list));
}

static void mlxsw_sp_router_fib_dump_flush(struct notifier_block *nb)
{
	struct mlxsw_sp_router *router;

	/* Flush pending FIB notifications and then flush the device's
	 * table before requesting another dump. The FIB notification
	 * block is unregistered, so no need to take RTNL.
	 */
	mlxsw_core_flush_owq();
	router = container_of(nb, struct mlxsw_sp_router, fib_nb);
	mlxsw_sp_router_fib_flush(router->mlxsw_sp);
}

#ifdef CONFIG_IP_ROUTE_MULTIPATH
static void mlxsw_sp_mp_hash_header_set(char *recr2_pl, int header)
{
	mlxsw_reg_recr2_outer_header_enables_set(recr2_pl, header, true);
}

static void mlxsw_sp_mp_hash_field_set(char *recr2_pl, int field)
{
	mlxsw_reg_recr2_outer_header_fields_enable_set(recr2_pl, field, true);
}

static void mlxsw_sp_mp4_hash_init(char *recr2_pl)
{
	bool only_l3 = !init_net.ipv4.sysctl_fib_multipath_hash_policy;

	mlxsw_sp_mp_hash_header_set(recr2_pl,
				    MLXSW_REG_RECR2_IPV4_EN_NOT_TCP_NOT_UDP);
	mlxsw_sp_mp_hash_header_set(recr2_pl, MLXSW_REG_RECR2_IPV4_EN_TCP_UDP);
	mlxsw_reg_recr2_ipv4_sip_enable(recr2_pl);
	mlxsw_reg_recr2_ipv4_dip_enable(recr2_pl);
	if (only_l3)
		return;
	mlxsw_sp_mp_hash_header_set(recr2_pl, MLXSW_REG_RECR2_TCP_UDP_EN_IPV4);
	mlxsw_sp_mp_hash_field_set(recr2_pl, MLXSW_REG_RECR2_IPV4_PROTOCOL);
	mlxsw_sp_mp_hash_field_set(recr2_pl, MLXSW_REG_RECR2_TCP_UDP_SPORT);
	mlxsw_sp_mp_hash_field_set(recr2_pl, MLXSW_REG_RECR2_TCP_UDP_DPORT);
}

static void mlxsw_sp_mp6_hash_init(char *recr2_pl)
{
	mlxsw_sp_mp_hash_header_set(recr2_pl,
				    MLXSW_REG_RECR2_IPV6_EN_NOT_TCP_NOT_UDP);
	mlxsw_sp_mp_hash_header_set(recr2_pl, MLXSW_REG_RECR2_IPV6_EN_TCP_UDP);
	mlxsw_reg_recr2_ipv6_sip_enable(recr2_pl);
	mlxsw_reg_recr2_ipv6_dip_enable(recr2_pl);
	mlxsw_sp_mp_hash_field_set(recr2_pl, MLXSW_REG_RECR2_IPV6_FLOW_LABEL);
	mlxsw_sp_mp_hash_field_set(recr2_pl, MLXSW_REG_RECR2_IPV6_NEXT_HEADER);
}

static int mlxsw_sp_mp_hash_init(struct mlxsw_sp *mlxsw_sp)
{
	char recr2_pl[MLXSW_REG_RECR2_LEN];
	u32 seed;

	get_random_bytes(&seed, sizeof(seed));
	mlxsw_reg_recr2_pack(recr2_pl, seed);
	mlxsw_sp_mp4_hash_init(recr2_pl);
	mlxsw_sp_mp6_hash_init(recr2_pl);

	return mlxsw_reg_write(mlxsw_sp->core, MLXSW_REG(recr2), recr2_pl);
}
#else
static int mlxsw_sp_mp_hash_init(struct mlxsw_sp *mlxsw_sp)
{
	return 0;
}
#endif

<<<<<<< HEAD
=======
static int mlxsw_sp_dscp_init(struct mlxsw_sp *mlxsw_sp)
{
	char rdpm_pl[MLXSW_REG_RDPM_LEN];
	unsigned int i;

	MLXSW_REG_ZERO(rdpm, rdpm_pl);

	/* HW is determining switch priority based on DSCP-bits, but the
	 * kernel is still doing that based on the ToS. Since there's a
	 * mismatch in bits we need to make sure to translate the right
	 * value ToS would observe, skipping the 2 least-significant ECN bits.
	 */
	for (i = 0; i < MLXSW_REG_RDPM_DSCP_ENTRY_REC_MAX_COUNT; i++)
		mlxsw_reg_rdpm_pack(rdpm_pl, i, rt_tos2priority(i << 2));

	return mlxsw_reg_write(mlxsw_sp->core, MLXSW_REG(rdpm), rdpm_pl);
}

>>>>>>> 661e50bc
static int __mlxsw_sp_router_init(struct mlxsw_sp *mlxsw_sp)
{
	char rgcr_pl[MLXSW_REG_RGCR_LEN];
	u64 max_rifs;
	int err;

	if (!MLXSW_CORE_RES_VALID(mlxsw_sp->core, MAX_RIFS))
		return -EIO;
	max_rifs = MLXSW_CORE_RES_GET(mlxsw_sp->core, MAX_RIFS);

	mlxsw_reg_rgcr_pack(rgcr_pl, true, true);
	mlxsw_reg_rgcr_max_router_interfaces_set(rgcr_pl, max_rifs);
	mlxsw_reg_rgcr_usp_set(rgcr_pl, true);
	err = mlxsw_reg_write(mlxsw_sp->core, MLXSW_REG(rgcr), rgcr_pl);
	if (err)
		return err;
	return 0;
}

static void __mlxsw_sp_router_fini(struct mlxsw_sp *mlxsw_sp)
{
	char rgcr_pl[MLXSW_REG_RGCR_LEN];

	mlxsw_reg_rgcr_pack(rgcr_pl, false, false);
	mlxsw_reg_write(mlxsw_sp->core, MLXSW_REG(rgcr), rgcr_pl);
}

int mlxsw_sp_router_init(struct mlxsw_sp *mlxsw_sp)
{
	struct mlxsw_sp_router *router;
	int err;

	router = kzalloc(sizeof(*mlxsw_sp->router), GFP_KERNEL);
	if (!router)
		return -ENOMEM;
	mlxsw_sp->router = router;
	router->mlxsw_sp = mlxsw_sp;

	INIT_LIST_HEAD(&mlxsw_sp->router->nexthop_neighs_list);
	err = __mlxsw_sp_router_init(mlxsw_sp);
	if (err)
		goto err_router_init;

	err = mlxsw_sp_rifs_init(mlxsw_sp);
	if (err)
		goto err_rifs_init;

	err = mlxsw_sp_ipips_init(mlxsw_sp);
	if (err)
		goto err_ipips_init;

	err = rhashtable_init(&mlxsw_sp->router->nexthop_ht,
			      &mlxsw_sp_nexthop_ht_params);
	if (err)
		goto err_nexthop_ht_init;

	err = rhashtable_init(&mlxsw_sp->router->nexthop_group_ht,
			      &mlxsw_sp_nexthop_group_ht_params);
	if (err)
		goto err_nexthop_group_ht_init;

	INIT_LIST_HEAD(&mlxsw_sp->router->nexthop_list);
	err = mlxsw_sp_lpm_init(mlxsw_sp);
	if (err)
		goto err_lpm_init;

	err = mlxsw_sp_mr_init(mlxsw_sp, &mlxsw_sp_mr_tcam_ops);
	if (err)
		goto err_mr_init;

	err = mlxsw_sp_vrs_init(mlxsw_sp);
	if (err)
		goto err_vrs_init;

	err = mlxsw_sp_neigh_init(mlxsw_sp);
	if (err)
		goto err_neigh_init;

	mlxsw_sp->router->netevent_nb.notifier_call =
		mlxsw_sp_router_netevent_event;
	err = register_netevent_notifier(&mlxsw_sp->router->netevent_nb);
	if (err)
		goto err_register_netevent_notifier;

	err = mlxsw_sp_mp_hash_init(mlxsw_sp);
	if (err)
		goto err_mp_hash_init;

<<<<<<< HEAD
=======
	err = mlxsw_sp_dscp_init(mlxsw_sp);
	if (err)
		goto err_dscp_init;

>>>>>>> 661e50bc
	mlxsw_sp->router->fib_nb.notifier_call = mlxsw_sp_router_fib_event;
	err = register_fib_notifier(&mlxsw_sp->router->fib_nb,
				    mlxsw_sp_router_fib_dump_flush);
	if (err)
		goto err_register_fib_notifier;

	return 0;

err_register_fib_notifier:
<<<<<<< HEAD
=======
err_dscp_init:
>>>>>>> 661e50bc
err_mp_hash_init:
	unregister_netevent_notifier(&mlxsw_sp->router->netevent_nb);
err_register_netevent_notifier:
	mlxsw_sp_neigh_fini(mlxsw_sp);
err_neigh_init:
	mlxsw_sp_vrs_fini(mlxsw_sp);
err_vrs_init:
	mlxsw_sp_mr_fini(mlxsw_sp);
err_mr_init:
	mlxsw_sp_lpm_fini(mlxsw_sp);
err_lpm_init:
	rhashtable_destroy(&mlxsw_sp->router->nexthop_group_ht);
err_nexthop_group_ht_init:
	rhashtable_destroy(&mlxsw_sp->router->nexthop_ht);
err_nexthop_ht_init:
	mlxsw_sp_ipips_fini(mlxsw_sp);
err_ipips_init:
	mlxsw_sp_rifs_fini(mlxsw_sp);
err_rifs_init:
	__mlxsw_sp_router_fini(mlxsw_sp);
err_router_init:
	kfree(mlxsw_sp->router);
	return err;
}

void mlxsw_sp_router_fini(struct mlxsw_sp *mlxsw_sp)
{
	unregister_fib_notifier(&mlxsw_sp->router->fib_nb);
	unregister_netevent_notifier(&mlxsw_sp->router->netevent_nb);
	mlxsw_sp_neigh_fini(mlxsw_sp);
	mlxsw_sp_vrs_fini(mlxsw_sp);
	mlxsw_sp_mr_fini(mlxsw_sp);
	mlxsw_sp_lpm_fini(mlxsw_sp);
	rhashtable_destroy(&mlxsw_sp->router->nexthop_group_ht);
	rhashtable_destroy(&mlxsw_sp->router->nexthop_ht);
	mlxsw_sp_ipips_fini(mlxsw_sp);
	mlxsw_sp_rifs_fini(mlxsw_sp);
	__mlxsw_sp_router_fini(mlxsw_sp);
	kfree(mlxsw_sp->router);
}<|MERGE_RESOLUTION|>--- conflicted
+++ resolved
@@ -799,22 +799,6 @@
 		NL_SET_ERR_MSG(extack, "spectrum: Exceeded number of supported virtual routers");
 		return ERR_PTR(-EBUSY);
 	}
-<<<<<<< HEAD
-	vr->fib4 = mlxsw_sp_fib_create(vr, MLXSW_SP_L3_PROTO_IPV4);
-	if (IS_ERR(vr->fib4))
-		return ERR_CAST(vr->fib4);
-	vr->fib6 = mlxsw_sp_fib_create(vr, MLXSW_SP_L3_PROTO_IPV6);
-	if (IS_ERR(vr->fib6)) {
-		err = PTR_ERR(vr->fib6);
-		goto err_fib6_create;
-	}
-	vr->mr4_table = mlxsw_sp_mr_table_create(mlxsw_sp, vr->id,
-						 MLXSW_SP_L3_PROTO_IPV4);
-	if (IS_ERR(vr->mr4_table)) {
-		err = PTR_ERR(vr->mr4_table);
-		goto err_mr_table_create;
-	}
-=======
 	fib4 = mlxsw_sp_fib_create(mlxsw_sp, vr, MLXSW_SP_L3_PROTO_IPV4);
 	if (IS_ERR(fib4))
 		return ERR_CAST(fib4);
@@ -832,17 +816,11 @@
 	vr->fib4 = fib4;
 	vr->fib6 = fib6;
 	vr->mr4_table = mr4_table;
->>>>>>> 661e50bc
 	vr->tb_id = tb_id;
 	return vr;
 
 err_mr_table_create:
-<<<<<<< HEAD
-	mlxsw_sp_fib_destroy(vr->fib6);
-	vr->fib6 = NULL;
-=======
 	mlxsw_sp_fib_destroy(mlxsw_sp, fib6);
->>>>>>> 661e50bc
 err_fib6_create:
 	mlxsw_sp_fib_destroy(mlxsw_sp, fib4);
 	return ERR_PTR(err);
@@ -853,11 +831,7 @@
 {
 	mlxsw_sp_mr_table_destroy(vr->mr4_table);
 	vr->mr4_table = NULL;
-<<<<<<< HEAD
-	mlxsw_sp_fib_destroy(vr->fib6);
-=======
 	mlxsw_sp_fib_destroy(mlxsw_sp, vr->fib6);
->>>>>>> 661e50bc
 	vr->fib6 = NULL;
 	mlxsw_sp_fib_destroy(mlxsw_sp, vr->fib4);
 	vr->fib4 = NULL;
@@ -880,11 +854,7 @@
 	if (!vr->rif_count && list_empty(&vr->fib4->node_list) &&
 	    list_empty(&vr->fib6->node_list) &&
 	    mlxsw_sp_mr_table_empty(vr->mr4_table))
-<<<<<<< HEAD
-		mlxsw_sp_vr_destroy(vr);
-=======
 		mlxsw_sp_vr_destroy(mlxsw_sp, vr);
->>>>>>> 661e50bc
 }
 
 static bool
@@ -961,39 +931,6 @@
 					     old_tree);
 	}
 	return err;
-<<<<<<< HEAD
-
-no_replace:
-	fib->lpm_tree = new_tree;
-	mlxsw_sp_lpm_tree_hold(new_tree);
-	err = mlxsw_sp_vr_lpm_tree_bind(mlxsw_sp, fib, new_tree->id);
-	if (err) {
-		mlxsw_sp_lpm_tree_put(mlxsw_sp, new_tree);
-		fib->lpm_tree = NULL;
-		return err;
-	}
-	return 0;
-}
-
-static void
-mlxsw_sp_vrs_prefixes(struct mlxsw_sp *mlxsw_sp,
-		      enum mlxsw_sp_l3proto proto,
-		      struct mlxsw_sp_prefix_usage *req_prefix_usage)
-{
-	int i;
-
-	for (i = 0; i < MLXSW_CORE_RES_GET(mlxsw_sp->core, MAX_VRS); i++) {
-		struct mlxsw_sp_vr *vr = &mlxsw_sp->router->vrs[i];
-		struct mlxsw_sp_fib *fib = mlxsw_sp_vr_fib(vr, proto);
-		unsigned char prefix;
-
-		if (!mlxsw_sp_vr_is_used(vr))
-			continue;
-		mlxsw_sp_prefix_usage_for_each(prefix, &fib->prefix_usage)
-			mlxsw_sp_prefix_usage_set(req_prefix_usage, prefix);
-	}
-=======
->>>>>>> 661e50bc
 }
 
 static int mlxsw_sp_vrs_init(struct mlxsw_sp *mlxsw_sp)
@@ -1783,475 +1720,6 @@
 	return 0;
 }
 
-static bool mlxsw_sp_netdev_ipip_type(const struct mlxsw_sp *mlxsw_sp,
-				      const struct net_device *dev,
-				      enum mlxsw_sp_ipip_type *p_type)
-{
-	struct mlxsw_sp_router *router = mlxsw_sp->router;
-	const struct mlxsw_sp_ipip_ops *ipip_ops;
-	enum mlxsw_sp_ipip_type ipipt;
-
-	for (ipipt = 0; ipipt < MLXSW_SP_IPIP_TYPE_MAX; ++ipipt) {
-		ipip_ops = router->ipip_ops_arr[ipipt];
-		if (dev->type == ipip_ops->dev_type) {
-			if (p_type)
-				*p_type = ipipt;
-			return true;
-		}
-	}
-	return false;
-}
-
-bool mlxsw_sp_netdev_is_ipip_ol(const struct mlxsw_sp *mlxsw_sp,
-				const struct net_device *dev)
-{
-	return mlxsw_sp_netdev_ipip_type(mlxsw_sp, dev, NULL);
-}
-
-static struct mlxsw_sp_ipip_entry *
-mlxsw_sp_ipip_entry_find_by_ol_dev(struct mlxsw_sp *mlxsw_sp,
-				   const struct net_device *ol_dev)
-{
-	struct mlxsw_sp_ipip_entry *ipip_entry;
-
-	list_for_each_entry(ipip_entry, &mlxsw_sp->router->ipip_list,
-			    ipip_list_node)
-		if (ipip_entry->ol_dev == ol_dev)
-			return ipip_entry;
-
-	return NULL;
-}
-
-static struct mlxsw_sp_ipip_entry *
-mlxsw_sp_ipip_entry_find_by_ul_dev(const struct mlxsw_sp *mlxsw_sp,
-				   const struct net_device *ul_dev,
-				   struct mlxsw_sp_ipip_entry *start)
-{
-	struct mlxsw_sp_ipip_entry *ipip_entry;
-
-	ipip_entry = list_prepare_entry(start, &mlxsw_sp->router->ipip_list,
-					ipip_list_node);
-	list_for_each_entry_continue(ipip_entry, &mlxsw_sp->router->ipip_list,
-				     ipip_list_node) {
-		struct net_device *ipip_ul_dev =
-			__mlxsw_sp_ipip_netdev_ul_dev_get(ipip_entry->ol_dev);
-
-		if (ipip_ul_dev == ul_dev)
-			return ipip_entry;
-	}
-
-	return NULL;
-}
-
-bool mlxsw_sp_netdev_is_ipip_ul(const struct mlxsw_sp *mlxsw_sp,
-				const struct net_device *dev)
-{
-	return mlxsw_sp_ipip_entry_find_by_ul_dev(mlxsw_sp, dev, NULL);
-}
-
-static bool mlxsw_sp_netdevice_ipip_can_offload(struct mlxsw_sp *mlxsw_sp,
-						const struct net_device *ol_dev,
-						enum mlxsw_sp_ipip_type ipipt)
-{
-	const struct mlxsw_sp_ipip_ops *ops
-		= mlxsw_sp->router->ipip_ops_arr[ipipt];
-
-	/* For deciding whether decap should be offloaded, we don't care about
-	 * overlay protocol, so ask whether either one is supported.
-	 */
-	return ops->can_offload(mlxsw_sp, ol_dev, MLXSW_SP_L3_PROTO_IPV4) ||
-	       ops->can_offload(mlxsw_sp, ol_dev, MLXSW_SP_L3_PROTO_IPV6);
-}
-
-static int mlxsw_sp_netdevice_ipip_ol_reg_event(struct mlxsw_sp *mlxsw_sp,
-						struct net_device *ol_dev)
-{
-	struct mlxsw_sp_ipip_entry *ipip_entry;
-	enum mlxsw_sp_l3proto ul_proto;
-	enum mlxsw_sp_ipip_type ipipt;
-	union mlxsw_sp_l3addr saddr;
-	u32 ul_tb_id;
-
-	mlxsw_sp_netdev_ipip_type(mlxsw_sp, ol_dev, &ipipt);
-	if (mlxsw_sp_netdevice_ipip_can_offload(mlxsw_sp, ol_dev, ipipt)) {
-		ul_tb_id = mlxsw_sp_ipip_dev_ul_tb_id(ol_dev);
-		ul_proto = mlxsw_sp->router->ipip_ops_arr[ipipt]->ul_proto;
-		saddr = mlxsw_sp_ipip_netdev_saddr(ul_proto, ol_dev);
-		if (!mlxsw_sp_ipip_demote_tunnel_by_saddr(mlxsw_sp, ul_proto,
-							  saddr, ul_tb_id,
-							  NULL)) {
-			ipip_entry = mlxsw_sp_ipip_entry_create(mlxsw_sp, ipipt,
-								ol_dev);
-			if (IS_ERR(ipip_entry))
-				return PTR_ERR(ipip_entry);
-		}
-	}
-
-	return 0;
-}
-
-static void mlxsw_sp_netdevice_ipip_ol_unreg_event(struct mlxsw_sp *mlxsw_sp,
-						   struct net_device *ol_dev)
-{
-	struct mlxsw_sp_ipip_entry *ipip_entry;
-
-	ipip_entry = mlxsw_sp_ipip_entry_find_by_ol_dev(mlxsw_sp, ol_dev);
-	if (ipip_entry)
-		mlxsw_sp_ipip_entry_destroy(mlxsw_sp, ipip_entry);
-}
-
-static void
-mlxsw_sp_ipip_entry_ol_up_event(struct mlxsw_sp *mlxsw_sp,
-				struct mlxsw_sp_ipip_entry *ipip_entry)
-{
-	struct mlxsw_sp_fib_entry *decap_fib_entry;
-
-	decap_fib_entry = mlxsw_sp_ipip_entry_find_decap(mlxsw_sp, ipip_entry);
-	if (decap_fib_entry)
-		mlxsw_sp_ipip_entry_promote_decap(mlxsw_sp, ipip_entry,
-						  decap_fib_entry);
-}
-
-static void mlxsw_sp_netdevice_ipip_ol_up_event(struct mlxsw_sp *mlxsw_sp,
-						struct net_device *ol_dev)
-{
-	struct mlxsw_sp_ipip_entry *ipip_entry;
-
-	ipip_entry = mlxsw_sp_ipip_entry_find_by_ol_dev(mlxsw_sp, ol_dev);
-	if (ipip_entry)
-		mlxsw_sp_ipip_entry_ol_up_event(mlxsw_sp, ipip_entry);
-}
-
-static void
-mlxsw_sp_ipip_entry_ol_down_event(struct mlxsw_sp *mlxsw_sp,
-				  struct mlxsw_sp_ipip_entry *ipip_entry)
-{
-	if (ipip_entry->decap_fib_entry)
-		mlxsw_sp_ipip_entry_demote_decap(mlxsw_sp, ipip_entry);
-}
-
-static void mlxsw_sp_netdevice_ipip_ol_down_event(struct mlxsw_sp *mlxsw_sp,
-						  struct net_device *ol_dev)
-{
-	struct mlxsw_sp_ipip_entry *ipip_entry;
-
-	ipip_entry = mlxsw_sp_ipip_entry_find_by_ol_dev(mlxsw_sp, ol_dev);
-	if (ipip_entry)
-		mlxsw_sp_ipip_entry_ol_down_event(mlxsw_sp, ipip_entry);
-}
-
-static void mlxsw_sp_nexthop_rif_migrate(struct mlxsw_sp *mlxsw_sp,
-					 struct mlxsw_sp_rif *old_rif,
-					 struct mlxsw_sp_rif *new_rif);
-static int
-mlxsw_sp_ipip_entry_ol_lb_update(struct mlxsw_sp *mlxsw_sp,
-				 struct mlxsw_sp_ipip_entry *ipip_entry,
-				 bool keep_encap,
-				 struct netlink_ext_ack *extack)
-{
-	struct mlxsw_sp_rif_ipip_lb *old_lb_rif = ipip_entry->ol_lb;
-	struct mlxsw_sp_rif_ipip_lb *new_lb_rif;
-
-	new_lb_rif = mlxsw_sp_ipip_ol_ipip_lb_create(mlxsw_sp,
-						     ipip_entry->ipipt,
-						     ipip_entry->ol_dev,
-						     extack);
-	if (IS_ERR(new_lb_rif))
-		return PTR_ERR(new_lb_rif);
-	ipip_entry->ol_lb = new_lb_rif;
-
-	if (keep_encap)
-		mlxsw_sp_nexthop_rif_migrate(mlxsw_sp, &old_lb_rif->common,
-					     &new_lb_rif->common);
-
-	mlxsw_sp_rif_destroy(&old_lb_rif->common);
-
-	return 0;
-}
-
-static void mlxsw_sp_nexthop_rif_update(struct mlxsw_sp *mlxsw_sp,
-					struct mlxsw_sp_rif *rif);
-
-/**
- * Update the offload related to an IPIP entry. This always updates decap, and
- * in addition to that it also:
- * @recreate_loopback: recreates the associated loopback RIF
- * @keep_encap: updates next hops that use the tunnel netdevice. This is only
- *              relevant when recreate_loopback is true.
- * @update_nexthops: updates next hops, keeping the current loopback RIF. This
- *                   is only relevant when recreate_loopback is false.
- */
-int __mlxsw_sp_ipip_entry_update_tunnel(struct mlxsw_sp *mlxsw_sp,
-					struct mlxsw_sp_ipip_entry *ipip_entry,
-					bool recreate_loopback,
-					bool keep_encap,
-					bool update_nexthops,
-					struct netlink_ext_ack *extack)
-{
-	int err;
-
-	/* RIFs can't be edited, so to update loopback, we need to destroy and
-	 * recreate it. That creates a window of opportunity where RALUE and
-	 * RATR registers end up referencing a RIF that's already gone. RATRs
-	 * are handled in mlxsw_sp_ipip_entry_ol_lb_update(), and to take care
-	 * of RALUE, demote the decap route back.
-	 */
-	if (ipip_entry->decap_fib_entry)
-		mlxsw_sp_ipip_entry_demote_decap(mlxsw_sp, ipip_entry);
-
-	if (recreate_loopback) {
-		err = mlxsw_sp_ipip_entry_ol_lb_update(mlxsw_sp, ipip_entry,
-						       keep_encap, extack);
-		if (err)
-			return err;
-	} else if (update_nexthops) {
-		mlxsw_sp_nexthop_rif_update(mlxsw_sp,
-					    &ipip_entry->ol_lb->common);
-	}
-
-	if (ipip_entry->ol_dev->flags & IFF_UP)
-		mlxsw_sp_ipip_entry_ol_up_event(mlxsw_sp, ipip_entry);
-
-	return 0;
-}
-
-static int mlxsw_sp_netdevice_ipip_ol_vrf_event(struct mlxsw_sp *mlxsw_sp,
-						struct net_device *ol_dev,
-						struct netlink_ext_ack *extack)
-{
-	struct mlxsw_sp_ipip_entry *ipip_entry =
-		mlxsw_sp_ipip_entry_find_by_ol_dev(mlxsw_sp, ol_dev);
-	enum mlxsw_sp_l3proto ul_proto;
-	union mlxsw_sp_l3addr saddr;
-	u32 ul_tb_id;
-
-	if (!ipip_entry)
-		return 0;
-
-	/* For flat configuration cases, moving overlay to a different VRF might
-	 * cause local address conflict, and the conflicting tunnels need to be
-	 * demoted.
-	 */
-	ul_tb_id = mlxsw_sp_ipip_dev_ul_tb_id(ol_dev);
-	ul_proto = mlxsw_sp->router->ipip_ops_arr[ipip_entry->ipipt]->ul_proto;
-	saddr = mlxsw_sp_ipip_netdev_saddr(ul_proto, ol_dev);
-	if (mlxsw_sp_ipip_demote_tunnel_by_saddr(mlxsw_sp, ul_proto,
-						 saddr, ul_tb_id,
-						 ipip_entry)) {
-		mlxsw_sp_ipip_entry_demote_tunnel(mlxsw_sp, ipip_entry);
-		return 0;
-	}
-
-	return __mlxsw_sp_ipip_entry_update_tunnel(mlxsw_sp, ipip_entry,
-						   true, false, false, extack);
-}
-
-static int
-mlxsw_sp_netdevice_ipip_ul_vrf_event(struct mlxsw_sp *mlxsw_sp,
-				     struct mlxsw_sp_ipip_entry *ipip_entry,
-				     struct net_device *ul_dev,
-				     struct netlink_ext_ack *extack)
-{
-	return __mlxsw_sp_ipip_entry_update_tunnel(mlxsw_sp, ipip_entry,
-						   true, true, false, extack);
-}
-
-static int
-mlxsw_sp_netdevice_ipip_ul_up_event(struct mlxsw_sp *mlxsw_sp,
-				    struct mlxsw_sp_ipip_entry *ipip_entry,
-				    struct net_device *ul_dev)
-{
-	return __mlxsw_sp_ipip_entry_update_tunnel(mlxsw_sp, ipip_entry,
-						   false, false, true, NULL);
-}
-
-static int
-mlxsw_sp_netdevice_ipip_ul_down_event(struct mlxsw_sp *mlxsw_sp,
-				      struct mlxsw_sp_ipip_entry *ipip_entry,
-				      struct net_device *ul_dev)
-{
-	/* A down underlay device causes encapsulated packets to not be
-	 * forwarded, but decap still works. So refresh next hops without
-	 * touching anything else.
-	 */
-	return __mlxsw_sp_ipip_entry_update_tunnel(mlxsw_sp, ipip_entry,
-						   false, false, true, NULL);
-}
-
-static int
-mlxsw_sp_netdevice_ipip_ol_change_event(struct mlxsw_sp *mlxsw_sp,
-					struct net_device *ol_dev,
-					struct netlink_ext_ack *extack)
-{
-	const struct mlxsw_sp_ipip_ops *ipip_ops;
-	struct mlxsw_sp_ipip_entry *ipip_entry;
-	int err;
-
-	ipip_entry = mlxsw_sp_ipip_entry_find_by_ol_dev(mlxsw_sp, ol_dev);
-	if (!ipip_entry)
-		/* A change might make a tunnel eligible for offloading, but
-		 * that is currently not implemented. What falls to slow path
-		 * stays there.
-		 */
-		return 0;
-
-	/* A change might make a tunnel not eligible for offloading. */
-	if (!mlxsw_sp_netdevice_ipip_can_offload(mlxsw_sp, ol_dev,
-						 ipip_entry->ipipt)) {
-		mlxsw_sp_ipip_entry_demote_tunnel(mlxsw_sp, ipip_entry);
-		return 0;
-	}
-
-	ipip_ops = mlxsw_sp->router->ipip_ops_arr[ipip_entry->ipipt];
-	err = ipip_ops->ol_netdev_change(mlxsw_sp, ipip_entry, extack);
-	return err;
-}
-
-void mlxsw_sp_ipip_entry_demote_tunnel(struct mlxsw_sp *mlxsw_sp,
-				       struct mlxsw_sp_ipip_entry *ipip_entry)
-{
-	struct net_device *ol_dev = ipip_entry->ol_dev;
-
-	if (ol_dev->flags & IFF_UP)
-		mlxsw_sp_ipip_entry_ol_down_event(mlxsw_sp, ipip_entry);
-	mlxsw_sp_ipip_entry_destroy(mlxsw_sp, ipip_entry);
-}
-
-/* The configuration where several tunnels have the same local address in the
- * same underlay table needs special treatment in the HW. That is currently not
- * implemented in the driver. This function finds and demotes the first tunnel
- * with a given source address, except the one passed in in the argument
- * `except'.
- */
-bool
-mlxsw_sp_ipip_demote_tunnel_by_saddr(struct mlxsw_sp *mlxsw_sp,
-				     enum mlxsw_sp_l3proto ul_proto,
-				     union mlxsw_sp_l3addr saddr,
-				     u32 ul_tb_id,
-				     const struct mlxsw_sp_ipip_entry *except)
-{
-	struct mlxsw_sp_ipip_entry *ipip_entry, *tmp;
-
-	list_for_each_entry_safe(ipip_entry, tmp, &mlxsw_sp->router->ipip_list,
-				 ipip_list_node) {
-		if (ipip_entry != except &&
-		    mlxsw_sp_ipip_entry_saddr_matches(mlxsw_sp, ul_proto, saddr,
-						      ul_tb_id, ipip_entry)) {
-			mlxsw_sp_ipip_entry_demote_tunnel(mlxsw_sp, ipip_entry);
-			return true;
-		}
-	}
-
-	return false;
-}
-
-static void mlxsw_sp_ipip_demote_tunnel_by_ul_netdev(struct mlxsw_sp *mlxsw_sp,
-						     struct net_device *ul_dev)
-{
-	struct mlxsw_sp_ipip_entry *ipip_entry, *tmp;
-
-	list_for_each_entry_safe(ipip_entry, tmp, &mlxsw_sp->router->ipip_list,
-				 ipip_list_node) {
-		struct net_device *ipip_ul_dev =
-			__mlxsw_sp_ipip_netdev_ul_dev_get(ipip_entry->ol_dev);
-
-		if (ipip_ul_dev == ul_dev)
-			mlxsw_sp_ipip_entry_demote_tunnel(mlxsw_sp, ipip_entry);
-	}
-}
-
-int mlxsw_sp_netdevice_ipip_ol_event(struct mlxsw_sp *mlxsw_sp,
-				     struct net_device *ol_dev,
-				     unsigned long event,
-				     struct netdev_notifier_info *info)
-{
-	struct netdev_notifier_changeupper_info *chup;
-	struct netlink_ext_ack *extack;
-
-	switch (event) {
-	case NETDEV_REGISTER:
-		return mlxsw_sp_netdevice_ipip_ol_reg_event(mlxsw_sp, ol_dev);
-	case NETDEV_UNREGISTER:
-		mlxsw_sp_netdevice_ipip_ol_unreg_event(mlxsw_sp, ol_dev);
-		return 0;
-	case NETDEV_UP:
-		mlxsw_sp_netdevice_ipip_ol_up_event(mlxsw_sp, ol_dev);
-		return 0;
-	case NETDEV_DOWN:
-		mlxsw_sp_netdevice_ipip_ol_down_event(mlxsw_sp, ol_dev);
-		return 0;
-	case NETDEV_CHANGEUPPER:
-		chup = container_of(info, typeof(*chup), info);
-		extack = info->extack;
-		if (netif_is_l3_master(chup->upper_dev))
-			return mlxsw_sp_netdevice_ipip_ol_vrf_event(mlxsw_sp,
-								    ol_dev,
-								    extack);
-		return 0;
-	case NETDEV_CHANGE:
-		extack = info->extack;
-		return mlxsw_sp_netdevice_ipip_ol_change_event(mlxsw_sp,
-							       ol_dev, extack);
-	}
-	return 0;
-}
-
-static int
-__mlxsw_sp_netdevice_ipip_ul_event(struct mlxsw_sp *mlxsw_sp,
-				   struct mlxsw_sp_ipip_entry *ipip_entry,
-				   struct net_device *ul_dev,
-				   unsigned long event,
-				   struct netdev_notifier_info *info)
-{
-	struct netdev_notifier_changeupper_info *chup;
-	struct netlink_ext_ack *extack;
-
-	switch (event) {
-	case NETDEV_CHANGEUPPER:
-		chup = container_of(info, typeof(*chup), info);
-		extack = info->extack;
-		if (netif_is_l3_master(chup->upper_dev))
-			return mlxsw_sp_netdevice_ipip_ul_vrf_event(mlxsw_sp,
-								    ipip_entry,
-								    ul_dev,
-								    extack);
-		break;
-
-	case NETDEV_UP:
-		return mlxsw_sp_netdevice_ipip_ul_up_event(mlxsw_sp, ipip_entry,
-							   ul_dev);
-	case NETDEV_DOWN:
-		return mlxsw_sp_netdevice_ipip_ul_down_event(mlxsw_sp,
-							     ipip_entry,
-							     ul_dev);
-	}
-	return 0;
-}
-
-int
-mlxsw_sp_netdevice_ipip_ul_event(struct mlxsw_sp *mlxsw_sp,
-				 struct net_device *ul_dev,
-				 unsigned long event,
-				 struct netdev_notifier_info *info)
-{
-	struct mlxsw_sp_ipip_entry *ipip_entry = NULL;
-	int err;
-
-	while ((ipip_entry = mlxsw_sp_ipip_entry_find_by_ul_dev(mlxsw_sp,
-								ul_dev,
-								ipip_entry))) {
-		err = __mlxsw_sp_netdevice_ipip_ul_event(mlxsw_sp, ipip_entry,
-							 ul_dev, event, info);
-		if (err) {
-			mlxsw_sp_ipip_demote_tunnel_by_ul_netdev(mlxsw_sp,
-								 ul_dev);
-			return err;
-		}
-	}
-
-	return 0;
-}
-
 struct mlxsw_sp_neigh_key {
 	struct neighbour *n;
 };
@@ -2878,7 +2346,6 @@
 static int mlxsw_sp_mp_hash_init(struct mlxsw_sp *mlxsw_sp);
 
 static void mlxsw_sp_router_mp_hash_event_work(struct work_struct *work)
-<<<<<<< HEAD
 {
 	struct mlxsw_sp_netevent_work *net_work =
 		container_of(work, struct mlxsw_sp_netevent_work, work);
@@ -2891,20 +2358,6 @@
 static int mlxsw_sp_router_netevent_event(struct notifier_block *nb,
 					  unsigned long event, void *ptr)
 {
-=======
-{
-	struct mlxsw_sp_netevent_work *net_work =
-		container_of(work, struct mlxsw_sp_netevent_work, work);
-	struct mlxsw_sp *mlxsw_sp = net_work->mlxsw_sp;
-
-	mlxsw_sp_mp_hash_init(mlxsw_sp);
-	kfree(net_work);
-}
-
-static int mlxsw_sp_router_netevent_event(struct notifier_block *nb,
-					  unsigned long event, void *ptr)
-{
->>>>>>> 661e50bc
 	struct mlxsw_sp_netevent_work *net_work;
 	struct mlxsw_sp_port *mlxsw_sp_port;
 	struct mlxsw_sp_router *router;
@@ -5342,11 +4795,7 @@
 	struct net_device *dev = rt->dst.dev;
 
 	nh->nh_grp = nh_grp;
-<<<<<<< HEAD
-	nh->nh_weight = 1;
-=======
 	nh->nh_weight = rt->rt6i_nh_weight;
->>>>>>> 661e50bc
 	memcpy(&nh->gw_addr, &rt->rt6i_gateway, sizeof(nh->gw_addr));
 	mlxsw_sp_nexthop_counter_alloc(mlxsw_sp, nh);
 
@@ -5944,11 +5393,7 @@
 		return;
 
 	mlxsw_sp_mr_route4_del(vr->mr4_table, men_info->mfc);
-<<<<<<< HEAD
-	mlxsw_sp_vr_put(vr);
-=======
 	mlxsw_sp_vr_put(mlxsw_sp, vr);
->>>>>>> 661e50bc
 }
 
 static int
@@ -5985,11 +5430,7 @@
 		return;
 
 	mlxsw_sp_mr_vif_del(vr->mr4_table, ven_info->vif_index);
-<<<<<<< HEAD
-	mlxsw_sp_vr_put(vr);
-=======
 	mlxsw_sp_vr_put(mlxsw_sp, vr);
->>>>>>> 661e50bc
 }
 
 static int mlxsw_sp_router_set_abort_trap(struct mlxsw_sp *mlxsw_sp)
@@ -7600,8 +7041,6 @@
 }
 #endif
 
-<<<<<<< HEAD
-=======
 static int mlxsw_sp_dscp_init(struct mlxsw_sp *mlxsw_sp)
 {
 	char rdpm_pl[MLXSW_REG_RDPM_LEN];
@@ -7620,7 +7059,6 @@
 	return mlxsw_reg_write(mlxsw_sp->core, MLXSW_REG(rdpm), rdpm_pl);
 }
 
->>>>>>> 661e50bc
 static int __mlxsw_sp_router_init(struct mlxsw_sp *mlxsw_sp)
 {
 	char rgcr_pl[MLXSW_REG_RGCR_LEN];
@@ -7709,13 +7147,10 @@
 	if (err)
 		goto err_mp_hash_init;
 
-<<<<<<< HEAD
-=======
 	err = mlxsw_sp_dscp_init(mlxsw_sp);
 	if (err)
 		goto err_dscp_init;
 
->>>>>>> 661e50bc
 	mlxsw_sp->router->fib_nb.notifier_call = mlxsw_sp_router_fib_event;
 	err = register_fib_notifier(&mlxsw_sp->router->fib_nb,
 				    mlxsw_sp_router_fib_dump_flush);
@@ -7725,10 +7160,7 @@
 	return 0;
 
 err_register_fib_notifier:
-<<<<<<< HEAD
-=======
 err_dscp_init:
->>>>>>> 661e50bc
 err_mp_hash_init:
 	unregister_netevent_notifier(&mlxsw_sp->router->netevent_nb);
 err_register_netevent_notifier:
