Linux Magic System Request Key Hacks
Documentation for sysrq.c
Last update: 2007-AUG-04

*  What is the magic SysRq key?
~~~~~~~~~~~~~~~~~~~~~~~~~~~~~~~
It is a 'magical' key combo you can hit which the kernel will respond to
regardless of whatever else it is doing, unless it is completely locked up.

*  How do I enable the magic SysRq key?
~~~~~~~~~~~~~~~~~~~~~~~~~~~~~~~~~~~~~~~
You need to say "yes" to 'Magic SysRq key (CONFIG_MAGIC_SYSRQ)' when
configuring the kernel. When running a kernel with SysRq compiled in,
/proc/sys/kernel/sysrq controls the functions allowed to be invoked via
the SysRq key. By default the file contains 1 which means that every
possible SysRq request is allowed (in older versions SysRq was disabled
by default, and you were required to specifically enable it at run-time
but this is not the case any more). Here is the list of possible values
in /proc/sys/kernel/sysrq:
   0 - disable sysrq completely
   1 - enable all functions of sysrq
  >1 - bitmask of allowed sysrq functions (see below for detailed function
       description):
          2 - enable control of console logging level
          4 - enable control of keyboard (SAK, unraw)
          8 - enable debugging dumps of processes etc.
         16 - enable sync command
         32 - enable remount read-only
         64 - enable signalling of processes (term, kill, oom-kill)
        128 - allow reboot/poweroff
        256 - allow nicing of all RT tasks

You can set the value in the file by the following command:
    echo "number" >/proc/sys/kernel/sysrq

Note that the value of /proc/sys/kernel/sysrq influences only the invocation
via a keyboard. Invocation of any operation via /proc/sysrq-trigger is always
allowed (by a user with admin privileges).

*  How do I use the magic SysRq key?
~~~~~~~~~~~~~~~~~~~~~~~~~~~~~~~~~~~~
On x86   - You press the key combo 'ALT-SysRq-<command key>'. Note - Some
           keyboards may not have a key labeled 'SysRq'. The 'SysRq' key is
           also known as the 'Print Screen' key. Also some keyboards cannot
	   handle so many keys being pressed at the same time, so you might
	   have better luck with "press Alt", "press SysRq", "release SysRq",
	   "press <command key>", release everything.

On SPARC - You press 'ALT-STOP-<command key>', I believe.

On the serial console (PC style standard serial ports only) -
           You send a BREAK, then within 5 seconds a command key. Sending
           BREAK twice is interpreted as a normal BREAK.

On PowerPC - Press 'ALT - Print Screen (or F13) - <command key>,  
             Print Screen (or F13) - <command key> may suffice.

On other - If you know of the key combos for other architectures, please
           let me know so I can add them to this section.

On all -  write a character to /proc/sysrq-trigger.  e.g.:

		echo t > /proc/sysrq-trigger

*  What are the 'command' keys?
~~~~~~~~~~~~~~~~~~~~~~~~~~~~~~~
'b'     - Will immediately reboot the system without syncing or unmounting
          your disks.

'c'	- Will perform a kexec reboot in order to take a crashdump.

'd'	- Shows all locks that are held.

'e'     - Send a SIGTERM to all processes, except for init.

'f'	- Will call oom_kill to kill a memory hog process.

'g'	- Used by kgdb on ppc and sh platforms.

'h'     - Will display help (actually any other key than those listed
          here will display help. but 'h' is easy to remember :-)

'i'     - Send a SIGKILL to all processes, except for init.

'k'     - Secure Access Key (SAK) Kills all programs on the current virtual
          console. NOTE: See important comments below in SAK section.

'l'     - Shows a stack backtrace for all active CPUs.

'm'     - Will dump current memory info to your console.

'n'	- Used to make RT tasks nice-able

'o'     - Will shut your system off (if configured and supported).

'p'     - Will dump the current registers and flags to your console.

<<<<<<< HEAD
'q'     - Will dump a list of all running hrtimers.
	  WARNING: Does not cover any other timers
=======
'q'     - Will dump per CPU lists of all armed hrtimers (not timer_list timers)
	  and detailed information about all clockevent devices.
>>>>>>> c465a76a

'r'     - Turns off keyboard raw mode and sets it to XLATE.

's'     - Will attempt to sync all mounted filesystems.

't'     - Will dump a list of current tasks and their information to your
          console.

'u'     - Will attempt to remount all mounted filesystems read-only.

'v'	- Dumps Voyager SMP processor info to your console.

'w'	- Dumps tasks that are in uninterruptable (blocked) state.

'x'	- Used by xmon interface on ppc/powerpc platforms.

'0'-'9' - Sets the console log level, controlling which kernel messages
          will be printed to your console. ('0', for example would make
          it so that only emergency messages like PANICs or OOPSes would
          make it to your console.)

*  Okay, so what can I use them for?
~~~~~~~~~~~~~~~~~~~~~~~~~~~~~~~~~~~~
Well, un'R'aw is very handy when your X server or a svgalib program crashes.

sa'K' (Secure Access Key) is useful when you want to be sure there is no
trojan program running at console which could grab your password
when you would try to login. It will kill all programs on given console,
thus letting you make sure that the login prompt you see is actually
the one from init, not some trojan program.
IMPORTANT: In its true form it is not a true SAK like the one in a :IMPORTANT
IMPORTANT: c2 compliant system, and it should not be mistaken as   :IMPORTANT
IMPORTANT: such.                                                   :IMPORTANT
       It seems others find it useful as (System Attention Key) which is
useful when you want to exit a program that will not let you switch consoles.
(For example, X or a svgalib program.)

re'B'oot is good when you're unable to shut down. But you should also 'S'ync
and 'U'mount first.

'C'rashdump can be used to manually trigger a crashdump when the system is hung.
The kernel needs to have been built with CONFIG_KEXEC enabled.

'S'ync is great when your system is locked up, it allows you to sync your
disks and will certainly lessen the chance of data loss and fscking. Note
that the sync hasn't taken place until you see the "OK" and "Done" appear
on the screen. (If the kernel is really in strife, you may not ever get the
OK or Done message...)

'U'mount is basically useful in the same ways as 'S'ync. I generally 'S'ync,
'U'mount, then re'B'oot when my system locks. It's saved me many a fsck.
Again, the unmount (remount read-only) hasn't taken place until you see the
"OK" and "Done" message appear on the screen.

The loglevels '0'-'9' are useful when your console is being flooded with
kernel messages you do not want to see. Selecting '0' will prevent all but
the most urgent kernel messages from reaching your console. (They will
still be logged if syslogd/klogd are alive, though.)

t'E'rm and k'I'll are useful if you have some sort of runaway process you
are unable to kill any other way, especially if it's spawning other
processes.

*  Sometimes SysRq seems to get 'stuck' after using it, what can I do?
~~~~~~~~~~~~~~~~~~~~~~~~~~~~~~~~~~~~~~~~~~~~~~~~~~~~~~~~~~~~~~~~~~~~~~
That happens to me, also. I've found that tapping shift, alt, and control
on both sides of the keyboard, and hitting an invalid sysrq sequence again
will fix the problem. (i.e., something like alt-sysrq-z). Switching to another
virtual console (ALT+Fn) and then back again should also help.

*  I hit SysRq, but nothing seems to happen, what's wrong?
~~~~~~~~~~~~~~~~~~~~~~~~~~~~~~~~~~~~~~~~~~~~~~~~~~~~~~~~~~
There are some keyboards that send different scancodes for SysRq than the
pre-defined 0x54. So if SysRq doesn't work out of the box for a certain
keyboard, run 'showkey -s' to find out the proper scancode sequence. Then
use 'setkeycodes <sequence> 84' to define this sequence to the usual SysRq
code (84 is decimal for 0x54). It's probably best to put this command in a
boot script. Oh, and by the way, you exit 'showkey' by not typing anything
for ten seconds.

*  I want to add SysRQ key events to a module, how does it work?
~~~~~~~~~~~~~~~~~~~~~~~~~~~~~~~~~~~~~~~~~~~~~~~~~~~~~~~~~~~~~~~~
In order to register a basic function with the table, you must first include
the header 'include/linux/sysrq.h', this will define everything else you need.
Next, you must create a sysrq_key_op struct, and populate it with A) the key
handler function you will use, B) a help_msg string, that will print when SysRQ
prints help, and C) an action_msg string, that will print right before your
handler is called. Your handler must conform to the prototype in 'sysrq.h'.

After the sysrq_key_op is created, you can call the kernel function
register_sysrq_key(int key, struct sysrq_key_op *op_p); this will
register the operation pointed to by 'op_p' at table key 'key',
if that slot in the table is blank. At module unload time, you must call
the function unregister_sysrq_key(int key, struct sysrq_key_op *op_p), which
will remove the key op pointed to by 'op_p' from the key 'key', if and only if
it is currently registered in that slot. This is in case the slot has been
overwritten since you registered it.

The Magic SysRQ system works by registering key operations against a key op
lookup table, which is defined in 'drivers/char/sysrq.c'. This key table has
a number of operations registered into it at compile time, but is mutable,
and 2 functions are exported for interface to it:
	register_sysrq_key and unregister_sysrq_key.
Of course, never ever leave an invalid pointer in the table. I.e., when
your module that called register_sysrq_key() exits, it must call
unregister_sysrq_key() to clean up the sysrq key table entry that it used.
Null pointers in the table are always safe. :)

If for some reason you feel the need to call the handle_sysrq function from
within a function called by handle_sysrq, you must be aware that you are in
a lock (you are also in an interrupt handler, which means don't sleep!), so
you must call __handle_sysrq_nolock instead.

*  I have more questions, who can I ask?
~~~~~~~~~~~~~~~~~~~~~~~~~~~~~~~~~~~~~~~~
And I'll answer any questions about the registration system you got, also
responding as soon as possible.
 -Crutcher

*  Credits
~~~~~~~~~~~~~~~~~~~~~~~~~~~~~~~~~~~~~~~~
Written by Mydraal <vulpyne@vulpyne.net>
Updated by Adam Sulmicki <adam@cfar.umd.edu>
Updated by Jeremy M. Dolan <jmd@turbogeek.org> 2001/01/28 10:15:59
Added to by Crutcher Dunnavant <crutcher+kernel@datastacks.com><|MERGE_RESOLUTION|>--- conflicted
+++ resolved
@@ -95,13 +95,9 @@
 
 'p'     - Will dump the current registers and flags to your console.
 
-<<<<<<< HEAD
-'q'     - Will dump a list of all running hrtimers.
-	  WARNING: Does not cover any other timers
-=======
-'q'     - Will dump per CPU lists of all armed hrtimers (not timer_list timers)
-	  and detailed information about all clockevent devices.
->>>>>>> c465a76a
+'q'     - Will dump per CPU lists of all armed hrtimers (but NOT regular
+          timer_list timers) and detailed information about all
+          clockevent devices.
 
 'r'     - Turns off keyboard raw mode and sets it to XLATE.
 
